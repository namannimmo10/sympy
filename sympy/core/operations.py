from sympy.core.core import C
from sympy.core.expr import Expr
from sympy.core.sympify import _sympify, sympify
from sympy.core.basic import Basic
from sympy.core.cache import cacheit
from sympy.core.compatibility import cmp, quick_sort
from sympy.core.logic import fuzzy_and

# from add import Add /cyclic/
# from mul import Mul /cyclic/
# from function import Lambda, WildFunction /cyclic/

class AssocOp(Expr):
    """ Associative operations, can separate noncommutative and
    commutative parts.

    (a op b) op c == a op (b op c) == a op b op c.

    Base class for Add and Mul.

    This is an abstract base class, concrete derived classes must define
    the attribute `identity`.
    """

    # for performance reason, we don't let is_commutative go to assumptions,
    # and keep it right here
    __slots__ = ['is_commutative']

    @cacheit
    def __new__(cls, *args, **options):
        args = map(_sympify, args)
        args = [a for a in args if a is not cls.identity]

        if not options.pop('evaluate', True):
            return cls._from_args(args)

        if len(args) == 0:
            return cls.identity
        if len(args) == 1:
            return args[0]

        c_part, nc_part, order_symbols = cls.flatten(args)
        is_commutative = not nc_part
        obj = cls._from_args(c_part + nc_part, is_commutative)

        if order_symbols is not None:
            return C.Order(obj, *order_symbols)
        return obj

    @classmethod
    def _from_args(cls, args, is_commutative=None):
        """Create new instance with already-processed args"""
        if len(args) == 0:
            return cls.identity
        elif len(args) == 1:
            return args[0]

        obj = Expr.__new__(cls, *args)
        if is_commutative is None:
            is_commutative = fuzzy_and(a.is_commutative for a in args)
        obj.is_commutative = is_commutative
        return obj

    def _new_rawargs(self, *args, **kwargs):
        """Create new instance of own class with args exactly as provided by
        caller but returning the self class identity if args is empty.

           This is handy when we want to optimize things, e.g.

               >>> from sympy import Mul, symbols, S
               >>> from sympy.abc import x, y
               >>> e = Mul(3, x, y)
               >>> e.args
               (3, x, y)
               >>> Mul(*e.args[1:])
               x*y
               >>> e._new_rawargs(*e.args[1:])  # the same as above, but faster
               x*y

           Note: use this with caution. There is no checking of arguments at
           all. This is best used when you are rebuilding an Add or Mul after
           simply removing one or more terms. If modification which result,
           for example, in extra 1s being inserted (as when collecting an
           expression's numerators and denominators) they will not show up in
           the result but a Mul will be returned nonetheless:

               >>> m = (x*y)._new_rawargs(S.One, x); m
               x
               >>> m == x
               False
               >>> m.is_Mul
               True

           Another issue to be aware of is that the commutativity of the result
           is based on the commutativity of self. If you are rebuilding the
           terms that came from a commutative object then there will be no
           problem, but if self was non-commutative then what you are
           rebuilding may now be commutative.

           Although this routine tries to do as little as possible with the
           input, getting the commutativity right is important, so this level
           of safety is enforced: commutativity will always be recomputed if
           self is non-commutative and kwarg `reeval=False` has not been
           passed.
        """
        if kwargs.pop('reeval', True) and self.is_commutative is False:
            is_commutative = None
        else:
            is_commutative = self.is_commutative
        return self._from_args(args, is_commutative)

    @classmethod
    def flatten(cls, seq):
        """Return seq so that none of the elements are of type `cls`. This is
        the vanilla routine that will be used if a class derived from AssocOp
        does not define its own flatten routine."""
        # apply associativity, no commutativity property is used
        new_seq = []
        while seq:
            o = seq.pop()
            if o.__class__ is cls: # classes must match exactly
                seq.extend(o.args)
            else:
                new_seq.append(o)
        # c_part, nc_part, order_symbols
        return [], new_seq, None

    def _matches_commutative(self, expr, repl_dict={}):
        """
        Matches Add/Mul "pattern" to an expression "expr".

        repl_dict ... a dictionary of (wild: expression) pairs, that get
                      returned with the results

        This function is the main workhorse for Add/Mul.

        For instance:

        >>> from sympy import symbols, Wild, sin
        >>> a = Wild("a")
        >>> b = Wild("b")
        >>> c = Wild("c")
        >>> x, y, z = symbols("x y z")
        >>> (a+sin(b)*c)._matches_commutative(x+sin(y)*z)
        {a_: x, b_: y, c_: z}

        In the example above, "a+sin(b)*c" is the pattern, and "x+sin(y)*z" is
        the expression.

        The repl_dict contains parts that were already matched. For example
        here:

        >>> (x+sin(b)*c)._matches_commutative(x+sin(y)*z, repl_dict={a: x})
        {a_: x, b_: y, c_: z}

        the only function of the repl_dict is to return it in the
        result, e.g. if you omit it:

        >>> (x+sin(b)*c)._matches_commutative(x+sin(y)*z)
        {b_: y, c_: z}

        the "a: x" is not returned in the result, but otherwise it is
        equivalent.

        """
        # handle simple patterns
        if self == expr:
            return repl_dict

        d = self._matches_simple(expr, repl_dict)
        if d is not None:
            return d

        # eliminate exact part from pattern: (2+a+w1+w2).matches(expr) -> (w1+w2).matches(expr-a-2)
        wild_part = []
        exact_part = []
        from function import WildFunction
        from symbol import Wild
        for p in self.args:
            if p.has(Wild, WildFunction) and (not expr.has(p)):
                # not all Wild should stay Wilds, for example:
                # (w2+w3).matches(w1) -> (w1+w3).matches(w1) -> w3.matches(0)
                wild_part.append(p)
            else:
                exact_part.append(p)

        if exact_part:
            newpattern = self.func(*wild_part)
            newexpr = self._combine_inverse(expr, self.func(*exact_part))
            return newpattern.matches(newexpr, repl_dict)

        # now to real work ;)
        expr_list = (self.identity,) + self.make_args(expr)
        for last_op in reversed(expr_list):
            for w in reversed(wild_part):
                d1 = w.matches(last_op, repl_dict)
                if d1 is not None:
                    d2 = self.xreplace(d1).matches(expr, d1)
                    if d2 is not None:
                        return d2

        return

    def _has_matcher(self):
        """Helper for .has()"""
        def _ncsplit(expr):
            # this is not the same as args_cnc because here
            # we don't assume expr is a Mul -- hence deal with args --
            # and always return a set.
            cpart, ncpart = [], []
            for arg in expr.args:
                if arg.is_commutative:
                    cpart.append(arg)
                else:
                    ncpart.append(arg)
            return set(cpart), ncpart

        c, nc = _ncsplit(self)
        cls = self.__class__
        def is_in(expr):
            if expr == self:
                return True
            elif not isinstance(expr, Basic):
                return False
            elif isinstance(expr, cls):
                _c, _nc = _ncsplit(expr)
                if (c & _c) == c:
                    if not nc:
                        return True
                    elif len(nc) <= len(_nc):
                        for i in xrange(len(_nc) - len(nc)):
                            if _nc[i:i+len(nc)] == nc:
                                return True
            return False
        return is_in

    def _eval_template_is_attr(self, is_attr, when_multiple=False):
        # return True if all elements have the property;
        # False if one doesn't have the property; and
        # if more than one doesn't have property, return
        #    False if when_multiple = False
        #    None if when_multiple is not False
        quick = when_multiple is None
        multi = False
        for t in self.args:
            a = getattr(t, is_attr)
            if a is True:
                continue
            if a is None:
                return
            if quick and multi:
                return None
            multi = True
        return not multi

    def _eval_evalf(self, prec):
        return self.func(*[s._evalf(prec) for s in self.args])

    @classmethod
    def make_args(cls, expr):
        """
        Return a sequence of elements `args` such that cls(*args) == expr

        >>> from sympy import Symbol, Mul, Add
        >>> x, y = map(Symbol, 'xy')

        >>> Mul.make_args(x*y)
        (x, y)
        >>> Add.make_args(x*y)
        (x*y,)
        >>> set(Add.make_args(x*y + y)) == set([y, x*y])
        True

        """
        if isinstance(expr, cls):
            return expr.args
        else:
            return (expr,)

class ShortCircuit(Exception):
    pass

class LatticeOp(AssocOp):
    """
    Join/meet operations of an algebraic lattice[1].

    These binary operations are associative (op(op(a, b), c) = op(a, op(b, c))),
    commutative (op(a, b) = op(b, a)) and idempotent (op(a, a) = op(a) = a).
    Common examples are AND, OR, Union, Intersection, max or min. They have an
    identity element (op(identity, a) = a) and an absorbing element
    conventionally called zero (op(zero, a) = zero).

    This is an abstract base class, concrete derived classes must declare
    attributes zero and identity. All defining properties are then respected.

    >>> from sympy import Integer
    >>> from sympy.core.operations import LatticeOp
    >>> class my_join(LatticeOp):
    ...     zero = Integer(0)
    ...     identity = Integer(1)
    >>> my_join(2, 3) == my_join(3, 2)
    True
    >>> my_join(2, my_join(3, 4)) == my_join(2, 3, 4)
    True
    >>> my_join(0, 1, 4, 2, 3, 4)
    0
    >>> my_join(1, 2)
    2

    References:

    [1] - http://en.wikipedia.org/wiki/Lattice_(order)
    """

    is_commutative = True

    def __new__(cls, *args, **options):
        args = (sympify(arg) for arg in args)
        try:
            _args = frozenset(cls._new_args_filter(args))
        except ShortCircuit:
            return cls.zero
        if not _args:
            return cls.identity
        elif len(_args) == 1:
            return set(_args).pop()
        else:
            obj = Expr.__new__(cls, _args)
            obj._argset = _args
            return obj

    @classmethod
    def _new_args_filter(cls, arg_sequence):
        """Generator filtering args"""
        for arg in arg_sequence:
            if arg == cls.zero:
                raise ShortCircuit(arg)
            elif arg == cls.identity:
                continue
            elif arg.func == cls:
                for x in arg.iter_basic_args():
                    yield x
            else:
                yield arg

    @classmethod
    def make_args(cls, expr):
        """
        Return a sequence of elements `args` such that cls(*args) == expr

        >>> from sympy import Symbol, Mul, Add
        >>> x, y = map(Symbol, 'xy')

        >>> Mul.make_args(x*y)
        (x, y)
        >>> Add.make_args(x*y)
        (x*y,)
        >>> set(Add.make_args(x*y + y)) == set([y, x*y])
        True

        """
        if isinstance(expr, cls):
            return expr._argset
        else:
            return frozenset([expr])

    @property
    @cacheit
    def args(self):
<<<<<<< HEAD
        from sympy.utilities.misc import default_sort_key
        return tuple(sorted(self._argset, key=default_sort_key))
=======
        return quick_sort(self._argset)
>>>>>>> bc35cf9e

    @staticmethod
    def _compare_pretty(a, b):
        return cmp(str(a), str(b))<|MERGE_RESOLUTION|>--- conflicted
+++ resolved
@@ -367,12 +367,7 @@
     @property
     @cacheit
     def args(self):
-<<<<<<< HEAD
-        from sympy.utilities.misc import default_sort_key
-        return tuple(sorted(self._argset, key=default_sort_key))
-=======
         return quick_sort(self._argset)
->>>>>>> bc35cf9e
 
     @staticmethod
     def _compare_pretty(a, b):
