"""
A Printer for generating readable representation of most sympy classes.
"""

from __future__ import print_function, division

from sympy.core import S, Rational, Pow, Basic, Mul
from sympy.core.mul import _keep_coeff
from .printer import Printer
from sympy.printing.precedence import precedence, PRECEDENCE

import mpmath.libmp as mlib
from mpmath.libmp import prec_to_dps

from sympy.utilities import default_sort_key


class StrPrinter(Printer):
    printmethod = "_sympystr"
    _default_settings = {
        "order": None,
        "full_prec": "auto",
        "sympy_integers": False,
        "abbrev": False,
    }

    _relationals = dict()

    def parenthesize(self, item, level, strict=False, **kwargs):
        if (precedence(item) < level) or ((not strict) and precedence(item) <= level):
            return "(%s)" % self._print(item, **kwargs)
        else:
            return self._print(item, **kwargs)

    def stringify(self, args, sep, level=0):
        return sep.join([self.parenthesize(item, level) for item in args])

    def emptyPrinter(self, expr):
        if isinstance(expr, str):
            return expr
        elif isinstance(expr, Basic):
            if hasattr(expr, "args"):
                return repr(expr)
            else:
                raise
        else:
            return str(expr)

    def _print_Add(self, expr, **kwargs):
        order = kwargs.get('order', None)
        if self.order == 'none':
            terms = list(expr.args)
        else:
            terms = self._as_ordered_terms(expr, order=order)

        PREC = precedence(expr)
        l = []
        for term in terms:
            t = self._print(term, **kwargs)
            if t.startswith('-'):
                sign = "-"
                t = t[1:]
            else:
                sign = "+"
            if precedence(term) < PREC:
                l.extend([sign, "(%s)" % t])
            else:
                l.extend([sign, t])
        sign = l.pop(0)
        if sign == '+':
            sign = ""
        return sign + ' '.join(l)

    def _print_BooleanTrue(self, expr, **kwargs):
        return "True"

    def _print_BooleanFalse(self, expr, **kwargs):
        return "False"

    def _print_Not(self, expr, **kwargs):
        return '~%s' %(self.parenthesize(expr.args[0],PRECEDENCE["Not"]))

    def _print_And(self, expr, **kwargs):
        return self.stringify(expr.args, " & ", PRECEDENCE["BitwiseAnd"])

    def _print_Or(self, expr, **kwargs):
        return self.stringify(expr.args, " | ", PRECEDENCE["BitwiseOr"])

    def _print_AppliedPredicate(self, expr, **kwargs):
        return '%s(%s)' % (self._print(expr.func, **kwargs), self._print(expr.arg, **kwargs))

    def _print_Basic(self, expr, **kwargs):
        l = [self._print(o, **kwargs) for o in expr.args]
        return expr.__class__.__name__ + "(%s)" % ", ".join(l)

    def _print_BlockMatrix(self, B, **kwargs):
        if B.blocks.shape == (1, 1):
            self._print(B.blocks[0, 0], **kwargs)
        return self._print(B.blocks, **kwargs)

    def _print_Catalan(self, expr, **kwargs):
        return 'Catalan'

    def _print_ComplexInfinity(self, expr, **kwargs):
        return 'zoo'

<<<<<<< HEAD
    def _print_Derivative(self, expr, **kwargs):
=======
    def _print_ConditionSet(self, s):
        args = tuple([self._print(i) for i in (s.sym, s.condition)])
        if s.base_set is S.UniversalSet:
            return 'ConditionSet(%s, %s)' % args
        args += (self._print(s.base_set),)
        return 'ConditionSet(%s, %s, %s)' % args

    def _print_Derivative(self, expr):
>>>>>>> cc331f35
        dexpr = expr.expr
        dvars = [i[0] if i[1] == 1 else i for i in expr.variable_count]
        return 'Derivative(%s)' % ", ".join(map(lambda arg: self._print(arg, **kwargs), [dexpr] + dvars))

    def _print_dict(self, d, **kwargs):
        keys = sorted(d.keys(), key=default_sort_key)
        items = []

        for key in keys:
            item = "%s: %s" % (self._print(key, **kwargs), self._print(d[key], **kwargs))
            items.append(item)

        return "{%s}" % ", ".join(items)

    def _print_Dict(self, expr, **kwargs):
        return self._print_dict(expr, **kwargs)

    def _print_RandomDomain(self, d, **kwargs):
        if hasattr(d, 'as_boolean'):
            return 'Domain: ' + self._print(d.as_boolean(), **kwargs)
        elif hasattr(d, 'set'):
            return ('Domain: ' + self._print(d.symbols, **kwargs) + ' in ' +
                    self._print(d.set, **kwargs))
        else:
            return 'Domain on ' + self._print(d.symbols)

    def _print_Dummy(self, expr, **kwargs):
        return '_' + expr.name

    def _print_EulerGamma(self, expr, **kwargs):
        return 'EulerGamma'

    def _print_Exp1(self, expr, **kwargs):
        return 'E'

    def _print_ExprCondPair(self, expr, **kwargs):
        return '(%s, %s)' % (self._print(expr.expr, **kwargs), self._print(expr.cond, **kwargs))

    def _print_FiniteSet(self, s, **kwargs):
        s = sorted(s, key=default_sort_key)
        if len(s) > 10:
            printset = s[:3] + ['...'] + s[-3:]
        else:
            printset = s
        return '{' + ', '.join(self._print(el, **kwargs) for el in printset) + '}'

    def _print_Function(self, expr, **kwargs):
        return expr.func.__name__ + "(%s)" % self.stringify(expr.args, ", ")

    def _print_GeometryEntity(self, expr, **kwargs):
        # GeometryEntity is special -- it's base is tuple
        return str(expr)

    def _print_GoldenRatio(self, expr, **kwargs):
        return 'GoldenRatio'

    def _print_ImaginaryUnit(self, expr, **kwargs):
        return 'I'

    def _print_Infinity(self, expr, **kwargs):
        return 'oo'

    def _print_Integral(self, expr, **kwargs):
        def _xab_tostr(xab):
            if len(xab) == 1:
                return self._print(xab[0], **kwargs)
            else:
                return self._print((xab[0],) + tuple(xab[1:]), **kwargs)
        L = ', '.join([_xab_tostr(l) for l in expr.limits])
        return 'Integral(%s, %s)' % (self._print(expr.function, **kwargs), L)

    def _print_Interval(self, i, **kwargs):
        fin =  'Interval{m}({a}, {b})'
        a, b, l, r = i.args
        if a.is_infinite and b.is_infinite:
            m = ''
        elif a.is_infinite and not r:
            m = ''
        elif b.is_infinite and not l:
            m = ''
        elif not l and not r:
            m = ''
        elif l and r:
            m = '.open'
        elif l:
            m = '.Lopen'
        else:
            m = '.Ropen'
        return fin.format(**{'a': a, 'b': b, 'm': m})

    def _print_AccumulationBounds(self, i, **kwargs):
        return "AccumBounds(%s, %s)" % (self._print(i.min, **kwargs),
                                        self._print(i.max, **kwargs))

    def _print_Inverse(self, I, **kwargs):
        return "%s^-1" % self.parenthesize(I.arg, PRECEDENCE["Pow"])

    def _print_Lambda(self, obj, **kwargs):
        args, expr = obj.args
        if len(args) == 1:
            return "Lambda(%s, %s)" % (self._print(args.args[0]), self._print(expr))
        else:
            arg_string = ", ".join(self._print(arg, **kwargs) for arg in args)
            return "Lambda((%s), %s)" % (arg_string, self._print(expr, **kwargs))

    def _print_LatticeOp(self, expr, **kwargs):
        args = sorted(expr.args, key=default_sort_key)
        return expr.func.__name__ + "(%s)" % ", ".join(self._print(arg, **kwargs) for arg in args)

    def _print_Limit(self, expr, **kwargs):
        e, z, z0, dir = expr.args
        if str(dir) == "+":
            return "Limit(%s, %s, %s)" % tuple(map(self._print, (e, z, z0)))
        else:
            return "Limit(%s, %s, %s, dir='%s')" % tuple(map(self._print,
                                                            (e, z, z0, dir)))

    def _print_list(self, expr, **kwargs):
        return "[%s]" % self.stringify(expr, ", ")

    def _print_MatrixBase(self, expr, **kwargs):
        return expr._format_str(self)
    _print_SparseMatrix = \
        _print_MutableSparseMatrix = \
        _print_ImmutableSparseMatrix = \
        _print_Matrix = \
        _print_DenseMatrix = \
        _print_MutableDenseMatrix = \
        _print_ImmutableMatrix = \
        _print_ImmutableDenseMatrix = \
        _print_MatrixBase

    def _print_MatrixElement(self, expr, **kwargs):
        return self.parenthesize(expr.parent, PRECEDENCE["Atom"], strict=True) \
            + '[%s, %s]' % (self._print(expr.i), self._print(expr.j))

    def _print_MatrixSlice(self, expr, **kwargs):
        def strslice(x):
            x = list(x)
            if x[2] == 1:
                del x[2]
            if x[1] == x[0] + 1:
                del x[1]
            if x[0] == 0:
                x[0] = ''
            return ':'.join(map(lambda arg: self._print(arg, **kwargs), x))
        return (self._print(expr.parent, **kwargs) + '[' +
                strslice(expr.rowslice) + ', ' +
                strslice(expr.colslice) + ']')

    def _print_DeferredVector(self, expr, **kwargs):
        return expr.name

    def _print_Mul(self, expr, **kwargs):

        prec = precedence(expr)

        c, e = expr.as_coeff_Mul()
        if c < 0:
            expr = _keep_coeff(-c, e)
            sign = "-"
        else:
            sign = ""

        a = []  # items in the numerator
        b = []  # items that are in the denominator (if any)

        pow_paren = []  # Will collect all pow with more than one base element and exp = -1

        if self.order not in ('old', 'none'):
            args = expr.as_ordered_factors()
        else:
            # use make_args in case expr was something like -x -> x
            args = Mul.make_args(expr)

        # Gather args for numerator/denominator
        for item in args:
            if item.is_commutative and item.is_Pow and item.exp.is_Rational and item.exp.is_negative:
                if item.exp != -1:
                    b.append(Pow(item.base, -item.exp, evaluate=False))
                else:
                    if len(item.args[0].args) != 1 and isinstance(item.base, Mul):   # To avoid situations like #14160
                        pow_paren.append(item)
                    b.append(Pow(item.base, -item.exp))
            elif item.is_Rational and item is not S.Infinity:
                if item.p != 1:
                    a.append(Rational(item.p))
                if item.q != 1:
                    b.append(Rational(item.q))
            else:
                a.append(item)

        a = a or [S.One]

        a_str = [self.parenthesize(x, prec, strict=False) for x in a]
        b_str = [self.parenthesize(x, prec, strict=False) for x in b]

        # To parenthesize Pow with exp = -1 and having more than one Symbol
        for item in pow_paren:
            if item.base in b:
                b_str[b.index(item.base)] = "(%s)" % b_str[b.index(item.base)]

        if len(b) == 0:
            return sign + '*'.join(a_str)
        elif len(b) == 1:
            return sign + '*'.join(a_str) + "/" + b_str[0]
        else:
            return sign + '*'.join(a_str) + "/(%s)" % '*'.join(b_str)

    def _print_MatMul(self, expr, **kwargs):
        c, m = expr.as_coeff_mmul()
        if c.is_number and c < 0:
            expr = _keep_coeff(-c, m)
            sign = "-"
        else:
            sign = ""

        return sign + '*'.join(
            [self.parenthesize(arg, precedence(expr)) for arg in expr.args]
        )

    def _print_HadamardProduct(self, expr, **kwargs):
        return '.*'.join([self.parenthesize(arg, precedence(expr))
            for arg in expr.args])

    def _print_MatAdd(self, expr, **kwargs):
        terms = [self.parenthesize(arg, precedence(expr))
             for arg in expr.args]
        l = []
        for t in terms:
            if t.startswith('-'):
                sign = "-"
                t = t[1:]
            else:
                sign = "+"
            l.extend([sign, t])
        sign = l.pop(0)
        if sign == '+':
            sign = ""
        return sign + ' '.join(l)

    def _print_NaN(self, expr, **kwargs):
        return 'nan'

    def _print_NegativeInfinity(self, expr, **kwargs):
        return '-oo'

    def _print_Normal(self, expr, **kwargs):
        return "Normal(%s, %s)" % (self._print(expr.mu, **kwargs), self._print(expr.sigma, **kwargs))

    def _print_Order(self, expr, **kwargs):
        if all(p is S.Zero for p in expr.point) or not len(expr.variables):
            if len(expr.variables) <= 1:
                return 'O(%s)' % self._print(expr.expr, **kwargs)
            else:
                return 'O(%s)' % self.stringify((expr.expr,) + expr.variables, ', ', 0)
        else:
            return 'O(%s)' % self.stringify(expr.args, ', ', 0)

    def _print_Ordinal(self, expr, **kwargs):
        return expr.__str__()

    def _print_Cycle(self, expr, **kwargs):
        return expr.__str__()

    def _print_Permutation(self, expr, **kwargs):
        from sympy.combinatorics.permutations import Permutation, Cycle
        if Permutation.print_cyclic:
            if not expr.size:
                return '()'
            # before taking Cycle notation, see if the last element is
            # a singleton and move it to the head of the string
            s = Cycle(expr)(expr.size - 1).__repr__()[len('Cycle'):]
            last = s.rfind('(')
            if not last == 0 and ',' not in s[last:]:
                s = s[last:] + s[:last]
            s = s.replace(',', '')
            return s
        else:
            s = expr.support()
            if not s:
                if expr.size < 5:
                    return 'Permutation(%s)' % self._print(expr.array_form)
                return 'Permutation([], size=%s)' % self._print(expr.size)
            trim = self._print(expr.array_form[:s[-1] + 1]) + ', size=%s' % self._print(expr.size)
            use = full = self._print(expr.array_form)
            if len(trim) < len(full):
                use = trim
            return 'Permutation(%s)' % use

    def _print_TensorIndex(self, expr, **kwargs):
        return expr._print(**kwargs)

    def _print_TensorHead(self, expr, **kwargs):
        return expr._print(**kwargs)

    def _print_Tensor(self, expr, **kwargs):
        return expr._print(**kwargs)

    def _print_TensMul(self, expr, **kwargs):
        return expr._print(**kwargs)

    def _print_TensAdd(self, expr, **kwargs):
        return expr._print(**kwargs)

    def _print_PermutationGroup(self, expr, **kwargs):
        p = ['    %s' % self._print(a, **kwargs) for a in expr.args]
        return 'PermutationGroup([\n%s])' % ',\n'.join(p)

    def _print_PDF(self, expr, **kwargs):
        return 'PDF(%s, (%s, %s, %s))' % \
            (self._print(expr.pdf.args[1], **kwargs), self._print(expr.pdf.args[0], **kwargs),
            self._print(expr.domain[0], **kwargs), self._print(expr.domain[1], **kwargs))

    def _print_Pi(self, expr, **kwargs):
        return 'pi'

    def _print_PolyRing(self, ring, **kwargs):
        return "Polynomial ring in %s over %s with %s order" % \
            (", ".join(map(lambda rs: self._print(rs, **kwargs), ring.symbols)),
            self._print(ring.domain, **kwargs), self._print(ring.order, **kwargs))

    def _print_FracField(self, field, **kwargs):
        return "Rational function field in %s over %s with %s order" % \
            (", ".join(map(lambda fs: self._print(fs, **kwargs), field.symbols)),
            self._print(field.domain, **kwargs), self._print(field.order, **kwargs))

    def _print_FreeGroupElement(self, elm, **kwargs):
        return elm.__str__()

    def _print_PolyElement(self, poly, **kwargs):
        return poly.str(self, PRECEDENCE, "%s**%s", "*")

    def _print_FracElement(self, frac, **kwargs):
        if frac.denom == 1:
            return self._print(frac.numer, **kwargs)
        else:
            numer = self.parenthesize(frac.numer, PRECEDENCE["Mul"], strict=True)
            denom = self.parenthesize(frac.denom, PRECEDENCE["Atom"], strict=True)
            return numer + "/" + denom

    def _print_Poly(self, expr, **kwargs):
        ATOM_PREC = PRECEDENCE["Atom"] - 1
        terms, gens = [], [ self.parenthesize(s, ATOM_PREC) for s in expr.gens ]

        for monom, coeff in expr.terms():
            s_monom = []

            for i, exp in enumerate(monom):
                if exp > 0:
                    if exp == 1:
                        s_monom.append(gens[i])
                    else:
                        s_monom.append(gens[i] + "**%d" % exp)

            s_monom = "*".join(s_monom)

            if coeff.is_Add:
                if s_monom:
                    s_coeff = "(" + self._print(coeff, **kwargs) + ")"
                else:
                    s_coeff = self._print(coeff, **kwargs)
            else:
                if s_monom:
                    if coeff is S.One:
                        terms.extend(['+', s_monom])
                        continue

                    if coeff is S.NegativeOne:
                        terms.extend(['-', s_monom])
                        continue

                s_coeff = self._print(coeff, **kwargs)

            if not s_monom:
                s_term = s_coeff
            else:
                s_term = s_coeff + "*" + s_monom

            if s_term.startswith('-'):
                terms.extend(['-', s_term[1:]])
            else:
                terms.extend(['+', s_term])

        if terms[0] in ['-', '+']:
            modifier = terms.pop(0)

            if modifier == '-':
                terms[0] = '-' + terms[0]

        format = expr.__class__.__name__ + "(%s, %s"

        from sympy.polys.polyerrors import PolynomialError

        try:
            format += ", modulus=%s" % expr.get_modulus()
        except PolynomialError:
            format += ", domain='%s'" % expr.get_domain()

        format += ")"

        for index, item in enumerate(gens):
            if len(item) > 2 and (item[:1] == "(" and item[len(item) - 1:] == ")"):
                gens[index] = item[1:len(item) - 1]

        return format % (' '.join(terms), ', '.join(gens))

    def _print_ProductSet(self, p, **kwargs):
        return ' x '.join(self._print(set, **kwargs) for set in p.sets)

    def _print_AlgebraicNumber(self, expr, **kwargs):
        if expr.is_aliased:
            return self._print(expr.as_poly().as_expr(), **kwargs)
        else:
            return self._print(expr.as_expr(), **kwargs)

    def _print_Pow(self, expr, **kwargs):
        rational = kwargs.get('rational', False)
        PREC = precedence(expr)

        if expr.exp is S.Half and not rational:
            return "sqrt(%s)" % self._print(expr.base, **kwargs)

        if expr.is_commutative:
            if -expr.exp is S.Half and not rational:
                # Note: Don't test "expr.exp == -S.Half" here, because that will
                # match -0.5, which we don't want.
                return "%s/sqrt(%s)" % tuple(map(lambda arg: self._print(arg, **kwargs), (S.One, expr.base)))
            if expr.exp is -S.One:
                # Similarly to the S.Half case, don't test with "==" here.
                return '%s/%s' % (self._print(S.One, **kwargs),
                                  self.parenthesize(expr.base, PREC, strict=False))

        e = self.parenthesize(expr.exp, PREC, strict=False)
        if self.printmethod == '_sympyrepr' and expr.exp.is_Rational and expr.exp.q != 1:
            # the parenthesized exp should be '(Rational(a, b))' so strip parens,
            # but just check to be sure.
            if e.startswith('(Rational'):
                return '%s**%s' % (self.parenthesize(expr.base, PREC, strict=False), e[1:-1])
        return '%s**%s' % (self.parenthesize(expr.base, PREC, strict=False), e)

    def _print_UnevaluatedExpr(self, expr, **kwargs):
        return self._print(expr.args[0], **kwargs)

    def _print_MatPow(self, expr, **kwargs):
        PREC = precedence(expr)
        return '%s**%s' % (self.parenthesize(expr.base, PREC, strict=False),
                         self.parenthesize(expr.exp, PREC, strict=False))

    def _print_ImmutableDenseNDimArray(self, expr, **kwargs):
        return str(expr)

    def _print_ImmutableSparseNDimArray(self, expr, **kwargs):
        return str(expr)

    def _print_Integer(self, expr, **kwargs):
        if self._settings.get("sympy_integers", False):
            return "S(%s)" % (expr)
        return str(expr.p)

    def _print_Integers(self, expr, **kwargs):
        return 'S.Integers'

    def _print_Naturals(self, expr, **kwargs):
        return 'S.Naturals'

    def _print_Naturals0(self, expr, **kwargs):
        return 'S.Naturals0'

    def _print_Reals(self, expr, **kwargs):
        return 'S.Reals'

    def _print_int(self, expr, **kwargs):
        return str(expr)

    def _print_mpz(self, expr, **kwargs):
        return str(expr)

    def _print_Rational(self, expr, **kwargs):
        if expr.q == 1:
            return str(expr.p)
        else:
            if self._settings.get("sympy_integers", False):
                return "S(%s)/%s" % (expr.p, expr.q)
            return "%s/%s" % (expr.p, expr.q)

    def _print_PythonRational(self, expr, **kwargs):
        if expr.q == 1:
            return str(expr.p)
        else:
            return "%d/%d" % (expr.p, expr.q)

    def _print_Fraction(self, expr, **kwargs):
        if expr.denominator == 1:
            return str(expr.numerator)
        else:
            return "%s/%s" % (expr.numerator, expr.denominator)

    def _print_mpq(self, expr, **kwargs):
        if expr.denominator == 1:
            return str(expr.numerator)
        else:
            return "%s/%s" % (expr.numerator, expr.denominator)

    def _print_Float(self, expr, **kwargs):
        prec = expr._prec
        if prec < 5:
            dps = 0
        else:
            dps = prec_to_dps(expr._prec)
        if self._settings["full_prec"] is True:
            strip = False
        elif self._settings["full_prec"] is False:
            strip = True
        elif self._settings["full_prec"] == "auto":
            strip = self._print_level > 1
        rv = mlib.to_str(expr._mpf_, dps, strip_zeros=strip)
        if rv.startswith('-.0'):
            rv = '-0.' + rv[3:]
        elif rv.startswith('.0'):
            rv = '0.' + rv[2:]
        if rv.startswith('+'):
            # e.g., +inf -> inf
            rv = rv[1:]
        return rv

    def _print_Relational(self, expr, **kwargs):

        charmap = {
            "==": "Eq",
            "!=": "Ne",
            ":=": "Assignment",
            '+=': "AddAugmentedAssignment",
            "-=": "SubAugmentedAssignment",
            "*=": "MulAugmentedAssignment",
            "/=": "DivAugmentedAssignment",
            "%=": "ModAugmentedAssignment",
        }

        if expr.rel_op in charmap:
            return '%s(%s, %s)' % (charmap[expr.rel_op], self._print(expr.lhs),
                                   self._print(expr.rhs))

        return '%s %s %s' % (self.parenthesize(expr.lhs, precedence(expr)),
                           self._relationals.get(expr.rel_op) or expr.rel_op,
                           self.parenthesize(expr.rhs, precedence(expr)))

    def _print_ComplexRootOf(self, expr, **kwargs):
        return "CRootOf(%s, %d)" % (self._print_Add(expr.expr,  order='lex', **kwargs),
                                    expr.index)

    def _print_RootSum(self, expr, **kwargs):
        args = [self._print_Add(expr.expr, order='lex', **kwargs)]

        if expr.fun is not S.IdentityFunction:
            args.append(self._print(expr.fun, **kwargs))

        return "RootSum(%s)" % ", ".join(args)

    def _print_GroebnerBasis(self, basis, **kwargs):
        cls = basis.__class__.__name__

        exprs = [self._print_Add(arg, order=basis.order, **kwargs) for arg in basis.exprs]
        exprs = "[%s]" % ", ".join(exprs)

        gens = [ self._print(gen, **kwargs) for gen in basis.gens ]
        domain = "domain='%s'" % self._print(basis.domain, **kwargs)
        order = "order='%s'" % self._print(basis.order, **kwargs)

        args = [exprs] + gens + [domain, order]

        return "%s(%s)" % (cls, ", ".join(args))

    def _print_Sample(self, expr, **kwargs):
        return "Sample([%s])" % self.stringify(expr, ", ", 0)

    def _print_set(self, s, **kwargs):
        items = sorted(s, key=default_sort_key)

        args = ', '.join(self._print(item, **kwargs) for item in items)
        if not args:
            return "set()"
        return '{%s}' % args

    def _print_frozenset(self, s, **kwargs):
        if not s:
            return "frozenset()"
        return "frozenset(%s)" % self._print_set(s, **kwargs)

    def _print_SparseMatrix(self, expr, **kwargs):
        from sympy.matrices import Matrix
        return self._print(Matrix(expr), **kwargs)

    def _print_Sum(self, expr, **kwargs):
        def _xab_tostr(xab):
            if len(xab) == 1:
                return self._print(xab[0], **kwargs)
            else:
                return self._print((xab[0],) + tuple(xab[1:]), **kwargs)
        L = ', '.join([_xab_tostr(l) for l in expr.limits])
        return 'Sum(%s, %s)' % (self._print(expr.function, **kwargs), L)

    def _print_Symbol(self, expr, **kwargs):
        return expr.name
    _print_MatrixSymbol = _print_Symbol
    _print_RandomSymbol = _print_Symbol

    def _print_Identity(self, expr, **kwargs):
        return "I"

    def _print_ZeroMatrix(self, expr, **kwargs):
        return "0"

    def _print_Predicate(self, expr, **kwargs):
        return "Q.%s" % expr.name

    def _print_str(self, expr, **kwargs):
        return str(expr)

    def _print_tuple(self, expr, **kwargs):
        if len(expr) == 1:
            return "(%s,)" % self._print(expr[0], **kwargs)
        else:
            return "(%s)" % self.stringify(expr, ", ")

    def _print_Tuple(self, expr, **kwargs):
        return self._print_tuple(expr, **kwargs)

    def _print_Transpose(self, T, **kwargs):
        return "%s.T" % self.parenthesize(T.arg, PRECEDENCE["Pow"])

    def _print_Uniform(self, expr, **kwargs):
        return "Uniform(%s, %s)" % (self._print(expr.a, **kwargs), self._print(expr.b, **kwargs))

    def _print_Union(self, expr, **kwargs):
        return 'Union(%s)' %(', '.join([self._print(a, **kwargs) for a in expr.args]))

    def _print_Complement(self, expr, **kwargs):
        return r' \ '.join(self._print(set_, **kwargs) for set_ in expr.args)

    def _print_Quantity(self, expr, **kwargs):
        if self._settings.get("abbrev", False):
            return "%s" % expr.abbrev
        return "%s" % expr.name

    def _print_Quaternion(self, expr, **kwargs):
        s = [self.parenthesize(i, PRECEDENCE["Mul"], strict=True) for i in expr.args]
        a = [s[0]] + [i+"*"+j for i, j in zip(s[1:], "ijk")]
        return " + ".join(a)

    def _print_Dimension(self, expr, **kwargs):
        return str(expr)

    def _print_Wild(self, expr, **kwargs):
        return expr.name + '_'

    def _print_WildFunction(self, expr, **kwargs):
        return expr.name + '_'

    def _print_Zero(self, expr, **kwargs):
        if self._settings.get("sympy_integers", False):
            return "S(0)"
        return "0"

    def _print_DMP(self, p, **kwargs):
        from sympy.core.sympify import SympifyError
        try:
            if p.ring is not None:
                # TODO incorporate order
                return self._print(p.ring.to_sympy(p), **kwargs)
        except SympifyError:
            pass

        cls = p.__class__.__name__
        rep = self._print(p.rep, **kwargs)
        dom = self._print(p.dom, **kwargs)
        ring = self._print(p.ring, **kwargs)

        return "%s(%s, %s, %s)" % (cls, rep, dom, ring)

    def _print_DMF(self, expr, **kwargs):
        return self._print_DMP(expr, **kwargs)

    def _print_Object(self, obj, **kwargs):
        return 'Object("%s")' % obj.name

    def _print_IdentityMorphism(self, morphism, **kwargs):
        return 'IdentityMorphism(%s)' % morphism.domain

    def _print_NamedMorphism(self, morphism, **kwargs):
        return 'NamedMorphism(%s, %s, "%s")' % \
               (morphism.domain, morphism.codomain, morphism.name)

    def _print_Category(self, category, **kwargs):
        return 'Category("%s")' % category.name

    def _print_BaseScalarField(self, field, **kwargs):
        return field._coord_sys._names[field._index]

    def _print_BaseVectorField(self, field, **kwargs):
        return 'e_%s' % field._coord_sys._names[field._index]

    def _print_Differential(self, diff, **kwargs):
        field = diff._form_field
        if hasattr(field, '_coord_sys'):
            return 'd%s' % field._coord_sys._names[field._index]
        else:
            return 'd(%s)' % self._print(field, **kwargs)

    def _print_Tr(self, expr, **kwargs):
        #TODO : Handle indices
        return "%s(%s)" % ("Tr", self._print(expr.args[0], **kwargs))


def sstr(expr, **settings):
    """Returns the expression as a string.

    For large expressions where speed is a concern, use the setting
    order='none'. If abbrev=True setting is used then units are printed in
    abbreviated form.

    Examples
    ========

    >>> from sympy import symbols, Eq, sstr
    >>> a, b = symbols('a b')
    >>> sstr(Eq(a + b, 0))
    'Eq(a + b, 0)'
    """

    p = StrPrinter(settings)
    s = p.doprint(expr)

    return s


class StrReprPrinter(StrPrinter):
    """(internal) -- see sstrrepr"""

    def _print_str(self, s):
        return repr(s)


def sstrrepr(expr, **settings):
    """return expr in mixed str/repr form

       i.e. strings are returned in repr form with quotes, and everything else
       is returned in str form.

       This function could be useful for hooking into sys.displayhook
    """

    p = StrReprPrinter(settings)
    s = p.doprint(expr)

    return s<|MERGE_RESOLUTION|>--- conflicted
+++ resolved
@@ -104,18 +104,14 @@
     def _print_ComplexInfinity(self, expr, **kwargs):
         return 'zoo'
 
-<<<<<<< HEAD
-    def _print_Derivative(self, expr, **kwargs):
-=======
-    def _print_ConditionSet(self, s):
-        args = tuple([self._print(i) for i in (s.sym, s.condition)])
+    def _print_ConditionSet(self, s, **kwargs):
+        args = tuple([self._print(i, **kwargs) for i in (s.sym, s.condition)])
         if s.base_set is S.UniversalSet:
             return 'ConditionSet(%s, %s)' % args
-        args += (self._print(s.base_set),)
+        args += (self._print(s.base_set, **kwargs),)
         return 'ConditionSet(%s, %s, %s)' % args
 
-    def _print_Derivative(self, expr):
->>>>>>> cc331f35
+    def _print_Derivative(self, expr, **kwargs):
         dexpr = expr.expr
         dvars = [i[0] if i[1] == 1 else i for i in expr.variable_count]
         return 'Derivative(%s)' % ", ".join(map(lambda arg: self._print(arg, **kwargs), [dexpr] + dvars))
