--- conflicted
+++ resolved
@@ -981,9 +981,6 @@
         else:
             return r"\Pi%s" % tex
 
-<<<<<<< HEAD
-    def _hprint_one_args_func(self, expr, exp=None):
-=======
     def _print_beta(self, expr, exp=None):
         tex = r"\left(%s, %s\right)" % (self._print(expr.args[0]),
                                         self._print(expr.args[1]))
@@ -993,15 +990,6 @@
         else:
             return r"\operatorname{B}%s" % tex
 
-    def _print_gamma(self, expr, exp=None):
->>>>>>> b77300fb
-        tex = r"\left(%s\right)" % self._print(expr.args[0])
-
-        if exp is not None:
-            return r"%s^{%s}%s" % (self._print(expr.func), exp, tex)
-        else:
-            return r"%s%s" % (self._print(expr.func), tex)
-
     def _print_uppergamma(self, expr, exp=None):
         tex = r"\left(%s, %s\right)" % (self._print(expr.args[0]),
                                         self._print(expr.args[1]))
@@ -1019,6 +1007,16 @@
             return r"\gamma^{%s}%s" % (exp, tex)
         else:
             return r"\gamma%s" % tex
+
+    def _hprint_one_arg_func(self, expr, exp=None):
+        tex = r"\left(%s\right)" % self._print(expr.args[0])
+
+        if exp is not None:
+            return r"%s^{%s}%s" % (self._print(expr.func), exp, tex)
+        else:
+            return r"%s%s" % (self._print(expr.func), tex)
+
+    _print_gamma = _hprint_one_arg_func
 
     def _print_Chi(self, expr, exp=None):
         tex = r"\left(%s\right)" % self._print(expr.args[0])
