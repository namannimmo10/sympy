--- conflicted
+++ resolved
@@ -307,13 +307,10 @@
     "nth_linear_constant_coeff_variation_of_parameters",
     "nth_linear_euler_eq_nonhomogeneous_variation_of_parameters",
     "Liouville",
-<<<<<<< HEAD
     "order_reducible",
     "2nd_linear_airy",
     "2nd_linear_bessel",
-=======
     "nth_order_reducible",
->>>>>>> 654d903c
     "2nd_power_series_ordinary",
     "2nd_power_series_regular",
     "nth_algebraic_Integral",
