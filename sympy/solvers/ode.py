--- conflicted
+++ resolved
@@ -2231,19 +2231,11 @@
     >>> dsolve(f(x).diff(x, 5) + 10*f(x).diff(x) - 2*f(x), f(x),
     ... hint='nth_linear_constant_coeff_homogeneous')
     ... # doctest: +NORMALIZE_WHITESPACE
-<<<<<<< HEAD
-    f(x) == C1*exp(x*RootOf(pure**5 + 10*pure - 2, 0)) + \
-    C2*exp(x*RootOf(pure**5 + 10*pure - 2, 1)) + \
-    C3*exp(x*RootOf(pure**5 + 10*pure - 2, 2)) + \
-    C4*exp(x*RootOf(pure**5 + 10*pure - 2, 3)) + \
-    C5*exp(x*RootOf(pure**5 + 10*pure - 2, 4))
-=======
     f(x) == C1*exp(x*RootOf(_x**5 + 10*_x - 2, 0)) + \
     C2*exp(x*RootOf(_x**5 + 10*_x - 2, 1)) + \
     C3*exp(x*RootOf(_x**5 + 10*_x - 2, 2)) + \
     C4*exp(x*RootOf(_x**5 + 10*_x - 2, 3)) + \
     C5*exp(x*RootOf(_x**5 + 10*_x - 2, 4))
->>>>>>> c9470ac4
 
     Note that because this method does not involve integration, there is
     no 'nth_linear_constant_coeff_homogeneous_Integral' hint.
@@ -2289,25 +2281,15 @@
     constants = numbered_symbols(prefix='C', cls=Symbol, start=1)
 
     # First, set up characteristic equation.
-<<<<<<< HEAD
-    chareq = S.Zero
-=======
     chareq, symbol = S.Zero, Dummy('x')
->>>>>>> c9470ac4
 
     for i in r.keys():
         if type(i) == str or i < 0:
             pass
         else:
-<<<<<<< HEAD
-            chareq += r[i]*S.Pure**i
-
-    chareq = Poly(chareq, S.Pure)
-=======
             chareq += r[i]*symbol**i
 
     chareq = Poly(chareq, symbol)
->>>>>>> c9470ac4
     chareqroots = [ RootOf(chareq, k) for k in xrange(chareq.degree()) ]
 
     # Create a dict root: multiplicity or charroots
@@ -2821,4 +2803,4 @@
     r = match # {'m1':m1, 'm2':m2, 'y':y}
     return Eq(C.Integral(r['m2']['coeff']*r['m2'][r['y']]/r['m1'][r['y']],
         (r['y'], None, f(x))), C.Integral(-r['m1']['coeff']*r['m1'][x]/
-        r['m2'][x], x)+C1)
+        r['m2'][x], x)+C1)