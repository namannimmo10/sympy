--- conflicted
+++ resolved
@@ -168,19 +168,11 @@
 
 
 def test_issue_17479():
-<<<<<<< HEAD
     from sympy.solvers.solveset import nonlinsolve
     f = (x**2 + y**2)**2 + (x**2 + z**2)**2 - 2*(2*x**2 + y**2 + z**2)
     fx = f.diff(x)
     fy = f.diff(y)
     fz = f.diff(z)
-=======
-    x, y, z = symbols("x, y, z")
-    f = (x**2 + y**2)**2 + (x**2 + z**2)**2 - 2*(2*x**2 + y**2 + z**2)
-    fx = diff(f, x)
-    fy = diff(f, y)
-    fz = diff(f, z)
->>>>>>> 91650477
     sol = nonlinsolve([fx, fy, fz], [x, y, z])
     assert len(sol) >= 4 and len(sol) <= 20
     # nonlinsolve has been giving a varying number of solutions
