--- conflicted
+++ resolved
@@ -861,7 +861,6 @@
     assert And(x, y).diff(x) == Piecewise((0, Eq(y, False)), (1, True))
 
 
-<<<<<<< HEAD
 def test_issue_14700():
     A, B, C, D, E, F, G, H = symbols('A B C D E F G H')
     q = ((B & D & H & ~F) | (B & H & ~C & ~D) | (B & H & ~C & ~F) |
@@ -887,7 +886,8 @@
     assert SOPform([w, x, y, z], minterms) == (x & ~w) | (y & z & ~x)
     # Should not be more complicated with don't cares
     assert SOPform([w, x, y, z], minterms, dontcares) == (x & ~w) | (y & z & ~x)
-=======
+
+
 def test_relational_simplification():
     w, x, y, z = symbols('w x y z', real=True)
     d, e = symbols('d e', real=False)
@@ -946,5 +946,4 @@
                 sublist = dict(zip(symb, values))
                 originalvalue = original.subs(sublist)
                 simplifiedvalue = simplified.subs(sublist)
-                assert originalvalue == simplifiedvalue, "Original: {}\nand simplified: {}\ndo not evaluate to the same value for {}".format(original, simplified, sublist)
->>>>>>> d4c64e2b
+                assert originalvalue == simplifiedvalue, "Original: {}\nand simplified: {}\ndo not evaluate to the same value for {}".format(original, simplified, sublist)