--- conflicted
+++ resolved
@@ -4,11 +4,7 @@
     limit, exp, oo, log, sqrt, Limit, sin, floor, cos, ceiling,
     atan, gamma, Symbol, S, pi, Integral, Rational, I, EulerGamma,
     tan, cot, integrate, Sum, sign, Function, subfactorial, symbols,
-<<<<<<< HEAD
-    binomial, simplify, frac, Float, zoo)
-=======
-    binomial, simplify, frac, Float, sec)
->>>>>>> 5579ca98
+    binomial, simplify, frac, Float, sec, zoo)
 
 from sympy.calculus.util import AccumBounds
 from sympy.core.add import Add
@@ -528,12 +524,11 @@
     assert limit(((x + cos(x))**2).expand(), x, -oo) == oo
     assert limit(((x + sin(x))**2).expand(), x, -oo) == oo
 
-<<<<<<< HEAD
 
 def test_issue_14456():
     raises(NotImplementedError, lambda: Limit(exp(x), x, zoo))
     raises(NotImplementedError, lambda: Limit(x**2/(x+1), x, zoo))
-=======
+
+
 def test_issue_14411():
-    assert limit(3*sec(4*pi*x - x/3), x, 3*pi/(24*pi - 2)) == -oo
->>>>>>> 5579ca98
+    assert limit(3*sec(4*pi*x - x/3), x, 3*pi/(24*pi - 2)) == -oo