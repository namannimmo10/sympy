--- conflicted
+++ resolved
@@ -1,5 +1,6 @@
-from multipledispatch import dispatch
-from multipledispatch.utils import raises
+from sympy.multipledispatch import dispatch
+from sympy.multipledispatch.conflict import AmbiguityWarning
+from sympy.utilities.pytest import raises, XFAIL, warns
 from functools import partial
 
 test_namespace = dict()
@@ -107,16 +108,11 @@
     def f(x, y): # noqa:F811
         return 2
 
-<<<<<<< HEAD
-    @dispatch(C, A)
-    def f(x, y):
-        return 2
-=======
     with warns(AmbiguityWarning):
         @dispatch(C, A)
         def f(x, y): # noqa:F811
             return 2
->>>>>>> cebe3719
+
 
     assert f(A(), C()) == f(C(), A()) == 2
     # assert raises(Warning, lambda : f(C(), C()))
