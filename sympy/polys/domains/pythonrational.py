"""Rational number type based on Python integers. """

import operator

from sympy.polys.domains.domainelement import DomainElement
from sympy.polys.polyutils import PicklableWithSlots
from sympy.polys.domains.domainelement import DomainElement

from sympy.printing.defaults import DefaultPrinting
from sympy.utilities import public

<<<<<<< HEAD
=======
@public
>>>>>>> 3d626568
class PythonRational(DefaultPrinting, PicklableWithSlots, DomainElement):
    """
    Rational number type based on Python integers.

    This was supposed to be needed for compatibility with older Python
    versions which don't support Fraction. However, Fraction is very
    slow so we don't use it anyway.

    Examples
    ========

    >>> from sympy.polys.domains import PythonRational

    >>> PythonRational(1)
    1
    >>> PythonRational(2, 3)
    2/3
    >>> PythonRational(14, 10)
    7/5

    """

    __slots__ = ['p', 'q']

    def parent(self):
        from sympy.polys.domains import PythonRationalField
        return PythonRationalField()

<<<<<<< HEAD
    def __init__(self, p, q=None):
        if q is None:
            self.p = p
=======
    def __init__(self, p, q=1):
        if not q:
            raise ZeroDivisionError('rational number')
        elif q < 0:
            p, q = -p, -q

        if not p:
            self.p = 0
>>>>>>> 3d626568
            self.q = 1
        elif p == 1 or q == 1:
            self.p = p
            self.q = q
        else:
            x, y = p, q

            while y:
                x, y = y, x % y

            if x != 1:
                p //= x
                q //= x

            self.p = p
            self.q = q

    @classmethod
    def new(cls, p, q):
        obj = object.__new__(cls)
        obj.p = p
        obj.q = q
        return obj

    def __hash__(self):
        if self.q == 1:
            return hash(self.p)
        else:
            return hash((self.p, self.q))

    def __int__(self):
        return int(float(self.p)/self.q)

    def __float__(self):
        return float(self.p)/self.q

    def __abs__(self):
        return self.new(abs(self.p), self.q)

    def __pos__(self):
        return self.new(+self.p, self.q)

    def __neg__(self):
        return self.new(-self.p, self.q)

    def __add__(self, other):
        if isinstance(other, PythonRational):
            p = self.p*other.q + self.q*other.p
            q = self.q*other.q
        elif isinstance(other, (int, long)):
            p = self.p + self.q*other
            q = self.q
        else:
            return NotImplemented

        return self.__class__(p, q)

    def __radd__(self, other):
        if not isinstance(other, (int, long)):
            return NotImplemented

        p = self.p + self.q*other
        q = self.q

        return self.__class__(p, q)

    def __sub__(self, other):
        if isinstance(other, PythonRational):
            p = self.p*other.q - self.q*other.p
            q = self.q*other.q
        elif isinstance(other, (int, long)):
            p = self.p - self.q*other
            q = self.q
        else:
            return NotImplemented

        return self.__class__(p, q)

    def __rsub__(self, other):
        if not isinstance(other, (int, long)):
            return NotImplemented

        p = self.q*other - self.p
        q = self.q

        return self.__class__(p, q)

    def __mul__(self, other):
        if isinstance(other, PythonRational):
            p = self.p*other.p
            q = self.q*other.q
        elif isinstance(other, (int, long)):
            p = self.p*other
            q = self.q
        else:
            return NotImplemented

        return self.__class__(p, q)

    def __rmul__(self, other):
        if not isinstance(other, (int, long)):
            return NotImplemented

        p = self.p*other
        q = self.q

        return self.__class__(p, q)

    def __div__(self, other):
        if isinstance(other, PythonRational):
            p = self.p*other.q
            q = self.q*other.p
        elif isinstance(other, (int, long)):
            p = self.p
            q = self.q*other
        else:
            return NotImplemented

        return self.__class__(p, q)

    __truediv__ = __div__

    def __rdiv__(self, other):
        if not isinstance(other, (int, long)):
            return NotImplemented

        p = self.q*other
        q = self.p

        return self.__class__(p, q)

    __rtruediv__ = __rdiv__

    def __mod__(self, other):
        return self.__class__(0)

    def __divmod__(self, other):
        return (self//other, self % other)

    def __pow__(self, exp):
        p, q = self.p, self.q

        if exp < 0:
            p, q, exp = q, p, -exp

        return self.new(p**exp, q**exp)

    def __nonzero__(self):
        return self.p != 0

    def __eq__(self, other):
        if isinstance(other, PythonRational):
            return self.q == other.q and self.p == other.p
        elif isinstance(other, (int, long)):
            return self.q == 1 and self.p == other
        else:
            return False

    def __ne__(self, other):
        return not self.__eq__(other)

    def _cmp(self, other, op):
        try:
            diff = self - other
        except TypeError:
            return NotImplemented
        else:
            return op(diff.p, 0)

    def __lt__(self, other):
        return self._cmp(other, operator.lt)

    def __le__(self, other):
        return self._cmp(other, operator.le)

    def __gt__(self, other):
        return self._cmp(other, operator.gt)

    def __ge__(self, other):
        return self._cmp(other, operator.ge)

    @property
    def numer(self):
        return self.p

    @property
    def denom(self):
        return self.q

    numerator = numer
    denominator = denom<|MERGE_RESOLUTION|>--- conflicted
+++ resolved
@@ -9,10 +9,7 @@
 from sympy.printing.defaults import DefaultPrinting
 from sympy.utilities import public
 
-<<<<<<< HEAD
-=======
 @public
->>>>>>> 3d626568
 class PythonRational(DefaultPrinting, PicklableWithSlots, DomainElement):
     """
     Rational number type based on Python integers.
@@ -41,11 +38,6 @@
         from sympy.polys.domains import PythonRationalField
         return PythonRationalField()
 
-<<<<<<< HEAD
-    def __init__(self, p, q=None):
-        if q is None:
-            self.p = p
-=======
     def __init__(self, p, q=1):
         if not q:
             raise ZeroDivisionError('rational number')
@@ -54,7 +46,6 @@
 
         if not p:
             self.p = 0
->>>>>>> 3d626568
             self.q = 1
         elif p == 1 or q == 1:
             self.p = p
