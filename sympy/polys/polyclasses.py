"""OO layer for several polynomial representations. """

class GenericPoly(object):
    """Base class for low--level polynomial representations. """

    def ground_to_ring(f):
        """Make the ground domain a ring. """
        return f.set_domain(f.dom.get_ring())

    def ground_to_field(f):
        """Make the ground domain a field. """
        return f.set_domain(f.dom.get_field())

    def ground_to_exact(f):
        """Make the ground domain exact. """
        return f.set_domain(f.dom.get_exact())

    @classmethod
    def _perify_factors(per, result, include):
        if include:
            coeff, factors = result
        else:
            coeff = result

        factors = [ (per(g), k) for g, k in factors ]

        if include:
            return coeff, factors
        else:
            return factors

from sympy.utilities import any, all

from sympy.polys.densebasic import (
    dmp_validate,
    dup_normal, dmp_normal,
    dup_convert, dmp_convert,
    dup_from_sympy, dmp_from_sympy,
    dup_strip, dmp_strip,
    dup_degree, dmp_degree_in,
    dmp_degree_list,
    dmp_negative_p, dmp_positive_p,
    dup_LC, dmp_ground_LC,
    dup_TC, dmp_ground_TC,
    dup_nth, dmp_ground_nth,
    dmp_zero, dmp_one, dmp_ground,
    dmp_zero_p, dmp_one_p, dmp_ground_p,
    dup_from_dict, dmp_from_dict,
    dup_to_raw_dict, dmp_to_dict,
    dup_deflate, dmp_deflate,
    dup_terms_gcd, dmp_terms_gcd,
<<<<<<< HEAD
    dmp_list_terms, dmp_exclude,
    dmp_permute
)
=======
    dmp_list_terms,
    dmp_slice_in)
>>>>>>> 1b5cd192

from sympy.polys.densearith import (
    dup_add_term, dmp_add_term,
    dup_sub_term, dmp_sub_term,
    dup_mul_term, dmp_mul_term,
    dup_add_ground, dmp_add_ground,
    dup_sub_ground, dmp_sub_ground,
    dup_mul_ground, dmp_mul_ground,
    dup_quo_ground, dmp_quo_ground,
    dup_exquo_ground, dmp_exquo_ground,
    dup_abs, dmp_abs,
    dup_neg, dmp_neg,
    dup_add, dmp_add,
    dup_sub, dmp_sub,
    dup_mul, dmp_mul,
    dup_sqr, dmp_sqr,
    dup_pow, dmp_pow,
    dup_pdiv, dmp_pdiv,
    dup_prem, dmp_prem,
    dup_pquo, dmp_pquo,
    dup_pexquo, dmp_pexquo,
    dup_div, dmp_div,
    dup_rem, dmp_rem,
    dup_quo, dmp_quo,
    dup_exquo, dmp_exquo,
    dmp_add_mul, dmp_sub_mul,
    dup_max_norm, dmp_max_norm,
    dup_l1_norm, dmp_l1_norm)

from sympy.polys.densetools import (
    dup_clear_denoms, dmp_clear_denoms,
    dup_integrate, dmp_integrate_in,
    dup_diff, dmp_diff_in,
    dup_eval, dmp_eval_in,
    dup_revert,
    dup_trunc, dmp_ground_trunc,
    dup_content, dmp_ground_content,
    dup_primitive, dmp_ground_primitive,
    dup_monic, dmp_ground_monic,
    dup_compose, dmp_compose,
    dup_decompose,
    dmp_lift)

from sympy.polys.euclidtools import (
    dup_half_gcdex, dup_gcdex, dup_invert,
    dup_subresultants, dmp_subresultants,
    dup_resultant, dmp_resultant,
    dup_discriminant, dmp_discriminant,
    dup_inner_gcd, dmp_inner_gcd,
    dup_gcd, dmp_gcd,
    dup_lcm, dmp_lcm)

from sympy.polys.sqfreetools import (
    dup_gff_list,
    dup_sqf_p, dmp_sqf_p,
    dup_sqf_norm, dmp_sqf_norm,
    dup_sqf_part, dmp_sqf_part,
    dup_sqf_list, dup_sqf_list_include,
    dmp_sqf_list, dmp_sqf_list_include)

from sympy.polys.factortools import (
    dup_factor_list, dup_factor_list_include,
    dmp_factor_list, dmp_factor_list_include)

from sympy.polys.rootisolation import (
    dup_isolate_real_roots_sqf,
    dup_isolate_real_roots,
    dup_isolate_all_roots_sqf,
    dup_isolate_all_roots,
    dup_refine_real_root,
    dup_count_real_roots,
    dup_count_complex_roots,
    dup_sturm)

from sympy.polys.polyerrors import (
    UnificationFailed,
    PolynomialError,
<<<<<<< HEAD
    DomainError,
)

def init_normal_GFP(rep, mod, dom):
    return GFP(gf_normal(rep, mod, dom), mod, dom)

class GFP(object):
    """Univariate Polynomials over Galois Fields. """

    __slots__ = ['rep', 'mod', 'lev', 'dom', 'sym']

    def __init__(self, rep, mod, dom, symmetric=None):
        if not dom.is_ZZ:
            raise DomainError("only ZZ domains allowed in GFP")

        if type(rep) is dict:
            self.rep = gf_from_dict(rep, mod, dom)
        else:
            if type(rep) is not list:
                self.rep = gf_normal([rep], mod, dom)
            else:
                self.rep = gf_trunc(rep, mod)

        self.mod = mod
        self.lev = 0
        self.dom = dom

        if symmetric is not None:
            self.sym = symmetric
        else:
            self.sym = True

    def __repr__(f):
        return "%s(%s, %s, %s)" % (f.__class__.__name__, f.rep, f.mod, f.dom)

    def __hash__(f):
        return hash((f.__class__.__name__, repr(f.rep), f.mod, f.dom))

    def __getstate__(self):
        return (self.rep, self.mod, self.dom)

    def __getnewargs__(self):
        return (self.rep, self.mod, self.dom)

    def unify(f, g):
        """Unify representations of two GFP polynomials. """
        if not isinstance(g, GFP) or f.mod != g.mod:
            raise UnificationFailed("can't unify %s with %s" % (f, g))

        sym = max(f.sym, g.sym)

        if f.dom == g.dom:
            return f.mod, f.dom, f.per, f.rep, g.rep
        else:
            mod, dom = f.mod, f.dom.unify(g.dom)

            F = gf_convert(f.rep, mod, f.dom, dom)
            G = gf_convert(g.rep, mod, g.dom, dom)

            def per(rep, mod=mod, dom=dom, sym=sym):
                return GFP(rep, mod, dom, sym)

        return mod, dom, per, F, G

    def per(f, rep):
        """Create a GFP out of the given representation. """
        return GFP(rep, f.mod, f.dom, f.sym)

    def to_dict(f):
        """Convert `f` to a dict representation with native coefficients. """
        rep = gf_to_dict(f.rep, f.mod, f.sym)

        for k, v in dict(rep).iteritems():
            rep[(k,)] = v
            del rep[k]

        return rep

    def to_sympy_dict(f):
        """Convert `f` to a dict representation with SymPy coefficients. """
        rep = gf_to_dict(f.rep, f.mod, f.sym)

        for k, v in dict(rep).iteritems():
            rep[(k,)] = f.dom.to_sympy(v)
            del rep[k]

        return rep

    def to_field(f):
        """Make the ground domain a field. """
        return f

    @classmethod
    def zero(cls, dom, mod):
        """
        Returns a zero polynomial with modulus `mod` and domain `dom`.

        Example
        =======
        >>> from sympy.polys.polyclasses import GFP
        >>> from sympy.polys.algebratools import ZZ
        >>> GFP.zero(ZZ, 2)
        GFP([], 2, ZZ)
        """
        return GFP(0, mod, dom)

    @classmethod
    def one(cls, dom, mod):
        r"""
        Returns a one polynomial with modulus `mod` and domain `dom`.

        Example
        =======
        >>> from sympy.polys.polyclasses import GFP
        >>> from sympy.polys.algebratools import ZZ
        >>> GFP.one(ZZ, 2) == \
        ... GFP([ZZ(1)], 2, ZZ)
        True
        """
        return GFP(1, mod, dom)

    def trunc(f, mod):
        r"""
        Reduce `f` using new modulus.

        Example
        =======
        >>> from sympy.polys.polyclasses import GFP
        >>> from sympy.polys.algebratools import ZZ
        >>> GFP([ZZ(7), ZZ(-2), ZZ(3)], 11, ZZ).trunc(5) == \
        ... GFP([ZZ(2), ZZ(4), ZZ(3)], 5, ZZ)
        True
        """
        if mod == f.mod:
            return f
        else:
            return GFP(gf_trunc(f.rep, mod), mod, f.dom, f.sym)

    def convert(f, dom):
        r"""
        Convert the ground domain of `f`.

        Example
        =======
        >>> from sympy.polys.polyclasses import GFP
        >>> from sympy.polys.algebratools import ZZ
        >>> GFP([ZZ(1), ZZ(4), ZZ(0)], 3, ZZ).convert(ZZ) == \
        ... GFP([ZZ(1), ZZ(4), ZZ(0)], 3, ZZ)
        True
        """
        if f.dom == dom:
            return f
        elif dom.is_ZZ:
            return GFP(gf_convert(f.rep, f.mod, f.dom, dom), f.mod, dom, f.sym)
        else:
            raise DomainError("can't convert GFP ground domain to %s" % dom)

    def coeffs(f, order=None):
        """
        Returns all non-zero coefficients from `f`.

        Example
        =======
        >>> from sympy.polys.polyclasses import GFP
        >>> from sympy.polys.algebratools import ZZ
        >>> GFP([ZZ(1), ZZ(2), ZZ(0), ZZ(4)], 5, ZZ).coeffs()
        [1, 2, -1]
        """
        if not f:
            return [f.dom.zero]
        elif not f.sym:
            return [ c for c in f.rep if c ]
        else:
            return [ gf_int(c, f.mod) for c in f.rep if c ]

    def monoms(f, order=None):
        """
        Returns all non-zero monomials from `f`.

        Example
        =======
        >>> from sympy.polys.polyclasses import GFP
        >>> from sympy.polys.algebratools import ZZ
        >>> GFP([ZZ(1), ZZ(2), ZZ(0), ZZ(4)], 5, ZZ).monoms()
        [(3,), (2,), (0,)]
        """
        n = gf_degree(f.rep)

        if n < 0:
            return [(0,)]
        else:
            return [ (n-i,) for i, c in enumerate(f.rep) if c ]

    def terms(f, order=None):
        """
        Returns all non-zero terms from `f`.

        Example
        =======
        >>> from sympy.polys.polyclasses import GFP
        >>> from sympy.polys.algebratools import ZZ
        >>> GFP([ZZ(1), ZZ(2), ZZ(0), ZZ(4)], 5, ZZ).terms()
        [((3,), 1), ((2,), 2), ((0,), -1)]
        """
        n = gf_degree(f.rep)

        if n < 0:
            return [((0,), f.dom.zero)]
        elif not f.sym:
            return [ ((n-i,), c) for i, c in enumerate(f.rep) if c ]
        else:
            return [ ((n-i,), gf_int(c, f.mod)) for i, c in enumerate(f.rep) if c ]

    def all_coeffs(f):
        """
        Returns all coefficients from `f`.

        Example
        =======
        >>> from sympy.polys.polyclasses import GFP
        >>> from sympy.polys.algebratools import ZZ
        >>> GFP([ZZ(1), ZZ(2), ZZ(0), ZZ(4)], 5, ZZ).all_coeffs()
        [1, 2, 0, -1]
        """
        if not f:
            return [f.dom.zero]
        elif not f.sym:
            return [ c for c in f.rep ]
        else:
            return [ gf_int(c, f.mod) for c in f.rep ]

    def all_monoms(f):
        """
        Returns all monomials from `f`.

        Example
        =======
        >>> from sympy.polys.polyclasses import GFP
        >>> from sympy.polys.algebratools import ZZ
        >>> GFP([ZZ(1), ZZ(2), ZZ(0), ZZ(4)], 5, ZZ).all_monoms()
        [(3,), (2,), (1,), (0,)]
        """
        n = gf_degree(f.rep)

        if n < 0:
            return [((0,), f.dom.zero)]
        else:
            return [ (n-i,) for i, c in enumerate(f.rep) ]

    def all_terms(f):
        """
        Returns all terms from `f`.

        Example
        =======
        >>> from sympy.polys.polyclasses import GFP
        >>> from sympy.polys.algebratools import ZZ
        >>> GFP([ZZ(1), ZZ(2), ZZ(0), ZZ(4)], 5, ZZ).all_terms()
        [((3,), 1), ((2,), 2), ((1,), 0), ((0,), -1)]
        """
        n = gf_degree(f.rep)

        if n < 0:
            return [((0,), f.dom.zero)]
        elif not f.sym:
            return [ ((n-i,), c) for i, c in enumerate(f.rep) ]
        else:
            return [ ((n-i,), gf_int(c, f.mod)) for i, c in enumerate(f.rep) ]

    def deflate(f):
        r"""
        Reduce degree of `f` by mapping `x**m` to `y`.

        Example
        =======
        >>> from sympy.polys.polyclasses import GFP
        >>> from sympy.polys.algebratools import ZZ
        >>> GFP([ZZ(1), ZZ(0), ZZ(0), ZZ(1)], 5, ZZ).deflate() == \
        ... (3, GFP([ZZ(1), ZZ(1)], 5, ZZ))
        True
        """
        j, F = dup_deflate(f.rep, f.dom)
        return j, f.per(F)

    def terms_gcd(f):
        r"""
        Remove GCD of terms from the polynomial `f`.

        Example
        =======
        >>> from sympy.polys.polyclasses import GFP
        >>> from sympy.polys.algebratools import ZZ
        >>> GFP([ZZ(1), ZZ(0), ZZ(1), ZZ(0), ZZ(0)], 5, ZZ).terms_gcd() == \
        ... (2, GFP([ZZ(1), ZZ(0), ZZ(1)], 5, ZZ))
        True
        """
        j, F = dup_terms_gcd(f.rep, f.dom)
        return j, f.per(F)

    def add_ground(f, c):
        r"""
        Add an element of the ground domain to `f`.

        Example
        =======
        >>> from sympy.polys.polyclasses import GFP
        >>> from sympy.polys.algebratools import ZZ
        >>> GFP([ZZ(3), ZZ(2), ZZ(4)], 5, ZZ).add_ground(2) == \
        ... GFP([ZZ(3), ZZ(2), ZZ(1)], 5, ZZ)
        True
        """
        return f.per(gf_add_ground(f.rep, f.dom.convert(c), f.mod, f.dom))

    def sub_ground(f, c):
        r"""
        Subtract an element of the ground domain from `f`.

        Example
        =======
        >>> from sympy.polys.polyclasses import GFP
        >>> from sympy.polys.algebratools import ZZ
        >>> GFP([ZZ(3), ZZ(2), ZZ(4)], 5, ZZ).sub_ground(2) == \
        ... GFP([ZZ(3), ZZ(2), ZZ(2)], 5, ZZ)
        True
        """
        return f.per(gf_sub_ground(f.rep, f.dom.convert(c), f.mod, f.dom))

    def mul_ground(f, c):
        r"""
        Multiply `f` by an element of the ground domain.

        Example
        =======
        >>> from sympy.polys.polyclasses import GFP
        >>> from sympy.polys.algebratools import ZZ
        >>> GFP([ZZ(3), ZZ(2), ZZ(4)], 5, ZZ).mul_ground(2) == \
        ... GFP([ZZ(1), ZZ(4), ZZ(3)], 5, ZZ)
        True
        """
        return f.per(gf_mul_ground(f.rep, f.dom.convert(c), f.mod, f.dom))

    def exquo_ground(f, c):
        r"""
        Divide `f` by an element of the ground domain.

        Example
        =======
        >>> from sympy.polys.polyclasses import GFP
        >>> from sympy.polys.algebratools import ZZ
        >>> GFP([ZZ(3), ZZ(2), ZZ(4)], 5, ZZ).exquo_ground(2) == \
        ... GFP([ZZ(4), ZZ(1), ZZ(2)], 5, ZZ)
        True
        """
        return f.per(gf_exquo_ground(f.rep, f.dom.convert(c), f.mod, f.dom))

    def neg(f):
        r"""
        Negate all cefficients in `f`.

        Example
        =======
        >>> from sympy.polys.polyclasses import GFP
        >>> from sympy.polys.algebratools import ZZ
        >>> GFP([ZZ(3), ZZ(2), ZZ(1), ZZ(0)], 5, ZZ).neg() == \
        ... GFP([ZZ(2), ZZ(3), ZZ(4), ZZ(0)], 5, ZZ)
        True
        """
        return f.per(gf_neg(f.rep, f.mod, f.dom))

    def add(f, g):
        r"""
        Add two univariate polynomials `f` and `g`.

        Example
        =======
        >>> from sympy.polys.polyclasses import GFP
        >>> from sympy.polys.algebratools import ZZ
        >>> GFP([ZZ(3), ZZ(2), ZZ(4)], 5, ZZ).add(
        ... GFP([ZZ(2), ZZ(2), ZZ(2)], 5, ZZ)) == \
        ... GFP([ZZ(4), ZZ(1)], 5, ZZ)
        True
        """
        mod, dom, per, F, G = f.unify(g)
        return per(gf_add(F, G, mod, dom))

    def sub(f, g):
        r"""
        Subtract two univariate polynomials `f` and `g`.

        Example
        =======
        >>> from sympy.polys.polyclasses import GFP
        >>> from sympy.polys.algebratools import ZZ
        >>> GFP([ZZ(3), ZZ(2), ZZ(4)], 5, ZZ).sub(
        ... GFP([ZZ(2), ZZ(2), ZZ(2)], 5, ZZ)) == \
        ... GFP([ZZ(1), ZZ(0), ZZ(2)], 5, ZZ)
        True
        """
        mod, dom, per, F, G = f.unify(g)
        return per(gf_sub(F, G, mod, dom))

    def mul(f, g):
        r"""
        Multiply two univariate polynomials `f` and `g`.

        Example
        =======
        >>> from sympy.polys.polyclasses import GFP
        >>> from sympy.polys.algebratools import ZZ
        >>> GFP([ZZ(3), ZZ(2), ZZ(4)], 5, ZZ).mul(
        ... GFP([ZZ(2), ZZ(2), ZZ(2)], 5, ZZ)) == \
        ... GFP([ZZ(1), ZZ(0), ZZ(3), ZZ(2), ZZ(3)], 5, ZZ)
        True
        """
        mod, dom, per, F, G = f.unify(g)
        return per(gf_mul(F, G, mod, dom))

    def sqr(f):
        r"""
        Square a univariate polynomial `f`.

        Example
        =======
        >>> from sympy.polys.polyclasses import GFP
        >>> from sympy.polys.algebratools import ZZ
        >>> GFP([ZZ(3), ZZ(2), ZZ(4)], 5, ZZ).sqr() == \
        ... GFP([ZZ(4), ZZ(2), ZZ(3), ZZ(1), ZZ(1)], 5, ZZ)
        True
        """
        return f.per(gf_sqr(f.rep, f.mod, f.dom))

    def pow(f, n):
        r"""
        Raise `f` to a non-negative power `n`.

        Example
        =======
        >>> from sympy.polys.polyclasses import GFP
        >>> from sympy.polys.algebratools import ZZ
        >>> GFP([ZZ(3), ZZ(2), ZZ(4)], 5, ZZ).pow(3) == \
        ... GFP([ZZ(2), ZZ(4), ZZ(4), ZZ(2), ZZ(2), ZZ(1), ZZ(4)], 5, ZZ)
        True
        """
        if isinstance(n, int):
            return f.per(gf_pow(f.rep, n, f.mod, f.dom))
        else:
            raise TypeError("`int` expected, got %s" % type(n))

    def div(f, g):
        r"""
        Polynomial division with remainder of `f` and `g`.

        Example
        =======
        >>> from sympy.polys.polyclasses import GFP
        >>> from sympy.polys.algebratools import ZZ
        >>> GFP([ZZ(1), ZZ(0), ZZ(1), ZZ(1)], 2, ZZ).div(
        ... GFP([ZZ(1), ZZ(1), ZZ(0)], 2, ZZ)) == \
        ... (GFP([ZZ(1), ZZ(1)], 2, ZZ), GFP([ZZ(1)], 2, ZZ))
        True
        """
        mod, dom, per, F, G = f.unify(g)
        q, r = gf_div(F, G, mod, dom)
        return per(q), per(r)

    def rem(f, g):
        r"""
        Computes polynomial remainder in of `f` and `g`.

        Example
        =======
        >>> from sympy.polys.polyclasses import GFP
        >>> from sympy.polys.algebratools import ZZ
        >>> GFP([ZZ(1), ZZ(0), ZZ(1), ZZ(1)], 2, ZZ).rem(
        ... GFP([ZZ(1), ZZ(1), ZZ(0)], 2, ZZ)) == \
        ... GFP([ZZ(1)], 2, ZZ)
        True
        """
        mod, dom, per, F, G = f.unify(g)
        return per(gf_rem(F, G, mod, dom))

    def quo(f, g):
        r"""
        Computes polynomial quotient in of `f` and `g`.

        Example
        =======
        >>> from sympy.polys.polyclasses import GFP
        >>> from sympy.polys.algebratools import ZZ
        >>> GFP([ZZ(1), ZZ(0), ZZ(1), ZZ(1)], 2, ZZ).quo(
        ... GFP([ZZ(1), ZZ(1), ZZ(0)], 2, ZZ)) #doctest: +SKIP
        Traceback (most recent call last):
        ...
        ExactQuotientFailed: [1, 1, 0] does not divide [1, 0, 1, 1]
        >>> GFP([ZZ(1), ZZ(0), ZZ(3), ZZ(2), ZZ(3)], 5, ZZ).quo(
        ... GFP([ZZ(2), ZZ(2), ZZ(2)], 5, ZZ)) == \
        ... GFP([ZZ(3), ZZ(2), ZZ(4)], 5, ZZ)
        True
        """
        mod, dom, per, F, G = f.unify(g)
        return per(gf_quo(F, G, mod, dom))

    def exquo(f, g):
        r"""
        Computes polynomial exact quotient in of `f` and `g`.

        Example
        =======
        >>> from sympy.polys.polyclasses import GFP
        >>> from sympy.polys.algebratools import ZZ
        >>> GFP([ZZ(1), ZZ(0), ZZ(1), ZZ(1)], 2, ZZ).exquo(
        ... GFP([ZZ(1), ZZ(1), ZZ(0)], 2, ZZ)) == \
        ... GFP([ZZ(1), ZZ(1)], 2, ZZ)
        True
        >>> GFP([ZZ(1), ZZ(0), ZZ(3), ZZ(2), ZZ(3)], 5, ZZ).exquo(
        ... GFP([ZZ(2), ZZ(2), ZZ(2)], 5, ZZ)) == \
        ... GFP([ZZ(3), ZZ(2), ZZ(4)], 5, ZZ)
        True
        """
        mod, dom, per, F, G = f.unify(g)
        return per(gf_exquo(F, G, mod, dom))

    def degree(f):
        """
        Returns the leading degree of `f`.

        Example
        =======
        >>> from sympy.polys.polyclasses import GFP
        >>> from sympy.polys.algebratools import ZZ
        >>> GFP([ZZ(1), ZZ(1), ZZ(2), ZZ(0)], 5, ZZ).degree()
        3
        >>> GFP([], 5, ZZ).degree()
        -1
        """
        return gf_degree(f.rep)

    def LC(f):
        """
        Returns the leading coefficent of `f`.

        Example
        =======
        >>> from sympy.polys.polyclasses import GFP
        >>> from sympy.polys.algebratools import ZZ
        >>> GFP([ZZ(3), ZZ(0), ZZ(1)], 5, ZZ).LC()
        3
        """
        return gf_LC(f.rep, f.dom)

    def TC(f):
        """
        Returns the trailing coefficent of `f`.

        Example
        =======
        >>> from sympy.polys.polyclasses import GFP
        >>> from sympy.polys.algebratools import ZZ
        >>> GFP([ZZ(3), ZZ(0), ZZ(1)], 5, ZZ).TC()
        1
        """
        return gf_TC(f.rep, f.dom)

    def gcdex(f, g):
        r"""
        Extended Euclidean algorithm.

        Example
        =======
        >>> from sympy.polys.polyclasses import GFP
        >>> from sympy.polys.algebratools import ZZ
        >>> GFP([ZZ(1), ZZ(8), ZZ(7)], 11, ZZ).gcdex(
        ... GFP([ZZ(1), ZZ(7), ZZ(1), ZZ(7)], 11, ZZ)) == \
        ... (GFP([ZZ(5), ZZ(6)], 11, ZZ), GFP([ZZ(6)], 11, ZZ),
        ...  GFP([ZZ(1), ZZ(7)], 11, ZZ))
        True
        """
        mod, dom, per, F, G = f.unify(g)
        s, t, h = gf_gcdex(F, G, mod, dom)
        return per(s), per(t), per(h)

    def gcd(f, g):
        r"""
        Returns polynomial GCD of `f` and `g`.

        Example
        =======
        >>> from sympy.polys.polyclasses import GFP
        >>> from sympy.polys.algebratools import ZZ
        >>> GFP([ZZ(1), ZZ(8), ZZ(7)], 11, ZZ).gcd(
        ... GFP([ZZ(1), ZZ(7), ZZ(1), ZZ(7)], 11, ZZ)) == \
        ... GFP([ZZ(1), ZZ(7)], 11, ZZ)
        True
        """
        mod, dom, per, F, G = f.unify(g)
        return per(gf_gcd(F, G, mod, dom))

    def lcm(f, g):
        r"""
        Returns polynomial LCM of `f` and `g`.

        Example
        =======
        >>> from sympy.polys.polyclasses import GFP
        >>> from sympy.polys.algebratools import ZZ
        >>> GFP([ZZ(1), ZZ(8), ZZ(7)], 11, ZZ).lcm(
        ... GFP([ZZ(1), ZZ(7), ZZ(1), ZZ(7)], 11, ZZ)) == \
        ... GFP([ZZ(1), ZZ(8), ZZ(8), ZZ(8), ZZ(7)], 11, ZZ)
        True
        """
        mod, dom, per, F, G = f.unify(g)
        return per(gf_lcm(F, G, mod, dom))

    def cofactors(f, g):
        r"""
        Returns polynomial GCD and cofactors of `f` and `g`.

        Example
        =======
        >>> from sympy.polys.polyclasses import GFP
        >>> from sympy.polys.algebratools import ZZ
        >>> GFP([ZZ(1), ZZ(8), ZZ(7)], 11, ZZ).cofactors(
        ... GFP([ZZ(1), ZZ(7), ZZ(1), ZZ(7)], 11, ZZ)) == \
        ... (GFP([ZZ(1), ZZ(7)], 11, ZZ), GFP([ZZ(1), ZZ(1)], 11, ZZ),
        ...  GFP([ZZ(1), ZZ(0), ZZ(1)], 11, ZZ))
        True
        """
        mod, dom, per, F, G = f.unify(g)
        h, s, t = gf_cofactors(F, G, mod, dom)
        return per(h), per(s), per(t)

    def monic(f):
        r"""
        Divides all coefficients by `LC(f)`.

        Example
        =======
        >>> from sympy.polys.polyclasses import GFP
        >>> from sympy.polys.algebratools import ZZ
        >>> GFP([ZZ(3), ZZ(2), ZZ(4)], 5, ZZ).monic() == \
        ... GFP([ZZ(1), ZZ(4), ZZ(3)], 5, ZZ)
        True
        """
        return f.per(gf_monic(f.rep, f.mod, f.dom)[1])

    def diff(f, m=1):
        r"""
        Computes partial derivative of `f`.

        Example
        =======
        >>> from sympy.polys.polyclasses import GFP
        >>> from sympy.polys.algebratools import ZZ
        >>> GFP([ZZ(3), ZZ(2), ZZ(4)], 5, ZZ).diff() == \
        ... GFP([ZZ(1), ZZ(2)], 5, ZZ)
        True
        """
        if isinstance(m, int):
            if not m:
                return f

            rep = f.rep

            for i in xrange(0, m):
                rep = gf_diff(f.rep, f.mod, f.dom)

            return f.per(rep)
        else:
            raise TypeError("`int` expected, got %s" % type(m))

    def eval(f, a):
        """
        Evaluates `f` at the given point `a`.

        Example
        =======
        >>> from sympy.polys.polyclasses import GFP
        >>> from sympy.polys.algebratools import ZZ
        >>> GFP([ZZ(3), ZZ(2), ZZ(4)], 5, ZZ).eval(2)
        0
        """
        return gf_eval(f.rep, f.dom.convert(a), f.mod, f.dom)

    def compose(f, g):
        r"""
        Computes functional composition of `f` and `g`.

        Example
        =======
        >>> from sympy.polys.polyclasses import GFP
        >>> from sympy.polys.algebratools import ZZ
        >>> GFP([ZZ(3), ZZ(2), ZZ(4)], 5, ZZ).compose(
        ... GFP([ZZ(2), ZZ(2), ZZ(2)], 5, ZZ)) == \
        ... GFP([ZZ(2), ZZ(4), ZZ(0), ZZ(3), ZZ(0)], 5, ZZ)
        True
        """
        mod, dom, per, F, G = f.unify(g)
        return per(gf_compose(F, G, mod, dom))

    def sqf_part(f):
        r"""
        Computes square-free part of `f`.

        Example
        =======
        >>> from sympy.polys.polyclasses import GFP
        >>> from sympy.polys.algebratools import ZZ
        >>> GFP([ZZ(1), ZZ(1), ZZ(3), ZZ(0), ZZ(1), ZZ(0), ZZ(2), ZZ(2), ZZ(1)],
        ... 5, ZZ).sqf_part() == \
        ... GFP([ZZ(1), ZZ(4), ZZ(3)], 5, ZZ)
        True
        """
        return f.per(gf_sqf_part(f.rep, f.mod, f.dom))

    def sqf_list(f):
        r"""
        Returns a list of square-free factors of `f`.

        Example
        =======
        >>> from sympy.polys.polyclasses import GFP
        >>> from sympy.polys.algebratools import ZZ
        >>> GFP({11: ZZ(1), 0: ZZ(1)}, 11, ZZ).sqf_list() == \
        ... (1, [(GFP([ZZ(1), ZZ(1)], 11, ZZ), 11)])
        True
        """
        coeff, factors = gf_sqf_list(f.rep, f.mod, f.dom)
        return coeff, [ (f.per(g), k) for g, k in factors ]

    def factor_list(f):
        r"""
        Returns a list of irreducible factors of `f`.

        Example
        =======
        >>> from sympy.polys.polyclasses import GFP
        >>> from sympy.polys.algebratools import ZZ
        >>> GFP([ZZ(5), ZZ(2), ZZ(7), ZZ(2)], 11, ZZ).factor_list() == \
        ... (5, [(GFP([ZZ(1), ZZ(2)], 11, ZZ), 1),
        ...  (GFP([ZZ(1), ZZ(8)], 11, ZZ), 2)])
        True
        """
        coeff, factors = gf_factor(f.rep, f.mod, f.dom)
        return coeff, [ (f.per(g), k) for g, k in factors ]

    @property
    def is_zero(f):
        """
        Returns `True` if `f` is a zero polynomial.

        Example
        =======
        >>> from sympy.polys.polyclasses import GFP
        >>> from sympy.polys.algebratools import ZZ
        >>> GFP([], 5, ZZ).is_zero
        True
        >>> GFP([ZZ(1)], 5, ZZ).is_zero
        False
        """
        return not f

    @property
    def is_one(f):
        """
        Returns `True` if `f` is a unit polynomial.

        Example
        =======
        >>> from sympy.polys.polyclasses import GFP
        >>> from sympy.polys.algebratools import ZZ
        >>> GFP([], 5, ZZ).is_one
        False
        >>> GFP([ZZ(1)], 5, ZZ).is_one
        True
        """
        return f.rep == [f.dom.one]

    @property
    def is_ground(f):
        """
        Returns `True` if `f` is an element of the ground domain.

        Example
        =======
        >>> from sympy.polys.polyclasses import GFP
        >>> from sympy.polys.algebratools import ZZ
        >>> GFP([ZZ(1), ZZ(0)], 5, ZZ).is_ground
        False
        >>> GFP([ZZ(1)], 5, ZZ).is_ground
        True
        """
        return len(f.rep) <= 1

    @property
    def is_sqf(f):
        """
        Returns `True` if `f` is a square-free polynomial.

        Example
        =======
        >>> from sympy.polys.polyclasses import GFP
        >>> from sympy.polys.algebratools import ZZ
        >>> GFP([ZZ(3), ZZ(2), ZZ(4)], 5, ZZ).is_sqf
        True
        >>> GFP([ZZ(2), ZZ(4), ZZ(4), ZZ(2), ZZ(2), ZZ(1), ZZ(4)], 5, ZZ).is_sqf
        False
        """
        return gf_sqf_p(f.rep, f.mod, f.dom)

    @property
    def is_monic(f):
        """
        Returns `True` if the leading coefficient of `f` is one.

        Example
        =======
        >>> from sympy.polys.polyclasses import GFP
        >>> from sympy.polys.algebratools import ZZ
        >>> GFP([ZZ(3), ZZ(2), ZZ(4)], 5, ZZ).is_monic
        False
        >>> GFP([ZZ(1), ZZ(4), ZZ(3)], 5, ZZ).is_monic
        True
        """
        return f.dom.is_one(gf_LC(f.rep, f.dom))

    @property
    def is_irreducible(f):
        """
        Returns `True` if `f` has no factors over its domain.

        Example
        =======
        >>> from sympy.polys.polyclasses import GFP
        >>> from sympy.polys.algebratools import ZZ
        >>> GFP([ZZ(1), ZZ(4), ZZ(2), ZZ(2), ZZ(3), ZZ(2), ZZ(4), ZZ(1), ZZ(4),
        ... ZZ(0), ZZ(4)], 5, ZZ).is_irreducible
        True
        >>> GFP([ZZ(3), ZZ(2), ZZ(4)], 5, ZZ).is_irreducible
        False
        """
        return gf_irreducible_p(f.rep, f.mod, f.dom)

    def __neg__(f):
        return f.neg()

    def __add__(f, g):
        if isinstance(g, GFP):
            return f.add(g)
        else:
            try:
                return f.add_ground(g)
            except TypeError:
                return NotImplemented

    def __radd__(f, g):
        return f.__add__(g)

    def __sub__(f, g):
        if isinstance(g, GFP):
            return f.sub(g)
        else:
            try:
                return f.sub_ground(g)
            except TypeError:
                return NotImplemented

    def __rsub__(f, g):
        return (-f).__add__(g)

    def __mul__(f, g):
        if isinstance(g, GFP):
            return f.mul(g)
        else:
            try:
                return f.mul_ground(g)
            except TypeError:
                return NotImplemented

    def __rmul__(f, g):
        return f.__mul__(g)

    def __pow__(f, n):
        return f.pow(n)

    def __divmod__(f, g):
        return f.div(g)

    def __mod__(f, g):
        return f.rem(g)

    def __floordiv__(f, g):
        if isinstance(g, GFP):
            return f.exquo(g)
        else:
            try:
                return f.exquo_ground(g)
            except TypeError:
                return NotImplemented

    def __eq__(f, g):
        try:
            _, _, _, F, G = f.unify(g)

            return F == G
        except UnificationFailed:
            return False

    def __ne__(f, g):
        try:
            _, _, _, F, G = f.unify(g)

            return F != G
        except UnificationFailed:
            return True

    def __nonzero__(f):
        return bool(f.rep)
=======
    DomainError)
>>>>>>> 1b5cd192

def init_normal_DMP(rep, lev, dom):
    return DMP(dmp_normal(rep, lev, dom), dom, lev)

class DMP(object):
    """Dense Multivariate Polynomials over `K`. """

    __slots__ = ['rep', 'lev', 'dom']

    def __init__(self, rep, dom, lev=None):
        if lev is not None:
            if type(rep) is dict:
                rep = dmp_from_dict(rep, lev, dom)
            elif type(rep) is not list:
                rep = dmp_ground(dom.convert(rep), lev)
        else:
            rep, lev = dmp_validate(rep)

        self.rep = rep
        self.lev = lev
        self.dom = dom

    def __repr__(f):
        return "%s(%s, %s)" % (f.__class__.__name__, f.rep, f.dom)

    def __hash__(f):
        return hash((f.__class__.__name__, repr(f.rep), f.lev, f.dom))

    def __getstate__(self):
        return (self.rep, self.lev, self.dom)

    def __getnewargs__(self):
        return (self.rep, self.lev, self.dom)

    def unify(f, g):
        """
        Unify representations of two multivariate polynomials.

        Example
        =======
        >>> from sympy.polys.polyclasses import DMP
        >>> from sympy.polys.algebratools import ZZ, QQ
        >>> DMP([ZZ(1), ZZ(2)], ZZ).unify(DMP([[QQ(1)], [QQ(2)]], QQ)) #doctest: +SKIP
        (0, ZZ, <bound method DMP.per of DMP([1, 2], ZZ)>, [1, 2], [[1], [2]])
        """
        # XXX: ???
        return f.lev, f.dom, f.per, f.rep, g.rep

        if not isinstance(g, DMP) or f.lev != g.lev:
            raise UnificationFailed("can't unify %s with %s" % (f, g))

        if f.dom == g.dom:
            return f.lev, f.dom, f.per, f.rep, g.rep
        else:
            lev, dom = f.lev, f.dom.unify(g.dom)

            F = dmp_convert(f.rep, lev, f.dom, dom)
            G = dmp_convert(g.rep, lev, g.dom, dom)

            def per(rep, dom=dom, lev=lev, kill=False):
                if kill:
                    if not lev:
                        return rep
                    else:
                        lev -= 1

                return DMP(rep, dom, lev)

            return lev, dom, per, F, G

    def per(f, rep, dom=None, kill=False):
        r"""
        Create a DMP out of the given representation.

        Example
        =======
        >>> from sympy.polys.polyclasses import DMP
        >>> from sympy.polys.algebratools import ZZ
        >>> a = DMP([[ZZ(1)], [ZZ(2), ZZ(0)]], ZZ)
        >>> a.per([[ZZ(1), ZZ(0)], [ZZ(1)]]) == \
        ... DMP([[ZZ(1), ZZ(0)], [ZZ(1)]], ZZ)
        True
        >>> a.per([ZZ(1), ZZ(0)], ZZ, kill=True) == \
        ... DMP([ZZ(1), ZZ(0)], ZZ)
        True
        """
        lev = f.lev

        if kill:
            if not lev:
                return rep
            else:
                lev -= 1

        if dom is None:
            dom = f.dom

        return DMP(rep, dom, lev)

    @classmethod
    def zero(cls, lev, dom):
        """
        Returns a multivariate zero with level `lev` and domain `dom`.

        Example
        =======
        >>> from sympy.polys.polyclasses import DMP
        >>> from sympy.polys.algebratools import ZZ
        >>> DMP.zero(3, ZZ)
        DMP([[[[]]]], ZZ)
        """
        return DMP(0, dom, lev)

    @classmethod
    def one(cls, lev, dom):
        r"""
        Returns a multivariate one with level `lev` and domain `dom`.

        Example
        =======
        >>> from sympy.polys.polyclasses import DMP
        >>> from sympy.polys.algebratools import ZZ
        >>> DMP.one(3, ZZ) == \
        ... DMP([[[[ZZ(1)]]]], ZZ)
        True
        """
        return DMP(1, dom, lev)

    @classmethod
    def from_list(cls, rep, lev, dom):
        r"""
        Create an instance of `cls` given a list of native coefficients.

        Example
        =======
        >>> from sympy.polys.polyclasses import DMP
        >>> from sympy.polys.algebratools import ZZ
        >>> DMP.from_list([[1], [2, 3]], 1, ZZ) == \
        ... DMP([[ZZ(1)], [ZZ(2), ZZ(3)]], ZZ)
        True
        """
        return cls(dmp_convert(rep, lev, None, dom), dom, lev)

    @classmethod
    def from_sympy_list(cls, rep, lev, dom):
        r"""
        Create an instance of `cls` given a list of SymPy coefficients.

        Example
        =======
        >>> from sympy import S
        >>> from sympy.polys.polyclasses import DMP
        >>> from sympy.polys.algebratools import ZZ
        >>> DMP.from_sympy_list([[S(1)], [S(2), S(3)]], 1, ZZ) == \
        ... DMP([[ZZ(1)], [ZZ(2), ZZ(3)]], ZZ)
        True
        """
        return cls(dmp_from_sympy(rep, lev, dom), dom, lev)

    def to_dict(f):
        """
        Convert `f` to a dict representation with native coefficients.

        Example
        =======
        >>> from sympy.polys.polyclasses import DMP
        >>> from sympy.polys.algebratools import ZZ
        >>> DMP([[ZZ(1)], [ZZ(2), ZZ(0)]], ZZ).to_dict()
        {(0, 1): 2, (1, 0): 1}
        """
        return dmp_to_dict(f.rep, f.lev)

    def to_sympy_dict(f):
        """
        Convert `f` to a dict representation with SymPy coefficients.

        Example
        =======
        >>> from sympy.polys.polyclasses import DMP
        >>> from sympy.polys.algebratools import ZZ
        >>> DMP([[ZZ(1)], [ZZ(2), ZZ(0)]], ZZ).to_sympy_dict()
        {(0, 1): 2, (1, 0): 1}
        """
        rep = dmp_to_dict(f.rep, f.lev)

        for k, v in rep.iteritems():
            rep[k] = f.dom.to_sympy(v)

        return rep

    @classmethod
    def from_dict(cls, rep, lev, dom):
        """Construct and instance of ``cls`` from a ``dict`` representation. """
        return cls(dmp_from_dict(rep, lev, dom), dom, lev)

    @classmethod
    def from_monoms_coeffs(cls, monoms, coeffs, lev, dom):
        return DMP(dict(zip(monoms, coeffs)), dom, lev)

    def to_ring(f):
        r"""
        Make the ground domain a ring.

        Example
        =======
        >>> from sympy.polys.polyclasses import DMP
        >>> from sympy.polys.algebratools import QQ, ZZ
        >>> DMP([[QQ(1)], [QQ(2), QQ(0)]], QQ).to_ring() == \
        ... DMP([[ZZ(1)], [ZZ(2), ZZ(0)]], ZZ)
        True
        """
        return f.convert(f.dom.get_ring())

    def to_field(f):
        r"""
        Make the ground domain a field.

        Example
        =======
        >>> from sympy.polys.polyclasses import DMP
        >>> from sympy.polys.algebratools import ZZ, QQ
        >>> DMP([[ZZ(1)], [ZZ(2), ZZ(0)]], ZZ).to_field() == \
        ... DMP([[QQ(1)], [QQ(2), QQ(0)]], QQ)
        True
        """
        return f.convert(f.dom.get_field())

    def to_exact(f):
        r"""
        Make the ground domain exact.

        Example
        =======
        >>> from sympy.polys.polyclasses import DMP
        >>> from sympy.polys.algebratools import RR, QQ
        >>> DMP([RR(1.5), RR(1.0)], RR).to_exact() == \
        ... DMP([QQ(3, 2), QQ(1)], QQ)
        True
        """
        return f.convert(f.dom.get_exact())

    def convert(f, dom):
        r"""
        Convert the ground domain of `f`.

        Example
        =======
        >>> from sympy.polys.polyclasses import DMP
        >>> from sympy.polys.algebratools import ZZ, QQ
        >>> DMP([ZZ(1), ZZ(2)], ZZ).convert(QQ) == \
        ... DMP([QQ(1), QQ(2)], QQ)
        True
        """
        if f.dom == dom:
            return f
        else:
            return DMP(dmp_convert(f.rep, f.lev, f.dom, dom), dom, f.lev)

    def slice(f, m, n, j=0):
        """Take a continuous subsequence of terms of `f`. """
        return f.per(dmp_slice_in(f.rep, m, n, j, f.lev, f.dom))

    def coeffs(f, order=None):
        """
        Returns all non-zero coefficients from `f` in lex order.

        Example
        =======
        >>> from sympy.polys.polyclasses import DMP
        >>> from sympy.polys.algebratools import ZZ
        >>> DMP([[ZZ(1)], [ZZ(2), ZZ(0), ZZ(-1)]], ZZ).coeffs()
        [1, 2, -1]
        """
        return [ c for _, c in dmp_list_terms(f.rep, f.lev, f.dom, order=order) ]

    def monoms(f, order=None):
        """
        Returns all non-zero monomials from `f` in lex order.

        Example
        =======
        >>> from sympy.polys.polyclasses import DMP
        >>> from sympy.polys.algebratools import ZZ
        >>> DMP([[ZZ(1)], [ZZ(2), ZZ(0), ZZ(-1)]], ZZ).monoms()
        [(1, 0), (0, 2), (0, 0)]
        """
        return [ m for m, _ in dmp_list_terms(f.rep, f.lev, f.dom, order=order) ]

    def terms(f, order=None):
        """
        Returns all non-zero terms from `f` in lex order.

        Example
        =======
        >>> from sympy.polys.polyclasses import DMP
        >>> from sympy.polys.algebratools import ZZ
        >>> DMP([[ZZ(1)], [ZZ(2), ZZ(0), ZZ(-1)]], ZZ).terms()
        [((1, 0), 1), ((0, 2), 2), ((0, 0), -1)]
        """
        return dmp_list_terms(f.rep, f.lev, f.dom, order=order)

    def all_coeffs(f):
        """
        Returns all coefficients from `f`.

        Example
        =======
        >>> from sympy.polys.polyclasses import DMP
        >>> from sympy.polys.algebratools import ZZ
        >>> DMP([ZZ(2), ZZ(0), ZZ(-1)], ZZ).all_coeffs()
        [2, 0, -1]
        """
        if not f.lev:
            if not f:
                return [f.dom.zero]
            else:
                return [ c for c in f.rep ]
        else:
            raise PolynomialError('multivariate polynomials not supported')

    def all_monoms(f):
        """
        Returns all monomials from `f`.

        Example
        =======
        >>> from sympy.polys.polyclasses import DMP
        >>> from sympy.polys.algebratools import ZZ
        >>> DMP([ZZ(2), ZZ(0), ZZ(-1)], ZZ).all_monoms()
        [(2,), (1,), (0,)]
        """
        if not f.lev:
            n = dup_degree(f.rep)

            if n < 0:
                return [(0,)]
            else:
                return [ (n-i,) for i, c in enumerate(f.rep) ]
        else:
            raise PolynomialError('multivariate polynomials not supported')

    def all_terms(f):
        """
        Returns all terms from a `f`.

        Example
        =======
        >>> from sympy.polys.polyclasses import DMP
        >>> from sympy.polys.algebratools import ZZ
        >>> DMP([ZZ(2), ZZ(0), ZZ(-1)], ZZ).all_terms()
        [((2,), 2), ((1,), 0), ((0,), -1)]
        """
        if not f.lev:
            n = dup_degree(f.rep)

            if n < 0:
                return [((0,), f.dom.zero)]
            else:
                return [ ((n-i,), c) for i, c in enumerate(f.rep) ]
        else:
            raise PolynomialError('multivariate polynomials not supported')

    def lift(f):
        r"""
        Convert algebraic coefficients to rationals.

        Example
        =======
        >>> from sympy import I
        >>> from sympy.polys.polyclasses import DMP
        >>> from sympy.polys.algebratools import QQ
        >>> K = QQ.algebraic_field(I)
        >>> DMP([K(1), K([QQ(1), QQ(0)]), K([QQ(2), QQ(0)])], K).lift() == \
        ... DMP([QQ(1), QQ(0), QQ(2), QQ(0), QQ(9), QQ(0), QQ(-8), QQ(0),
        ... QQ(16)], QQ)
        True
        """
        return f.per(dmp_lift(f.rep, f.lev, f.dom), dom=f.dom.dom)

    def deflate(f):
        r"""
        Reduce degree of `f` by mapping `x_i**m` to `y_i`.

        Example
        =======
        >>> from sympy.polys.polyclasses import DMP
        >>> from sympy.polys.algebratools import ZZ
        >>> DMP([ZZ(1), ZZ(0), ZZ(0), ZZ(1), ZZ(0), ZZ(0), ZZ(1)],
        ... ZZ).deflate() == \
        ... ((3,), DMP([ZZ(1), ZZ(1), ZZ(1)], ZZ))
        True
        >>> DMP([[ZZ(1), ZZ(0), ZZ(0), ZZ(2)], [],
        ... [ZZ(3), ZZ(0), ZZ(0), ZZ(4)]], ZZ).deflate() == \
        ... ((2, 3), DMP([[ZZ(1), ZZ(2)], [ZZ(3), ZZ(4)]], ZZ))
        True
        """
        J, F = dmp_deflate(f.rep, f.lev, f.dom)
        return J, f.per(F)

    def exclude(f):
        r"""
        Remove useless generators from f.

        Returns the removed generators and the new excluded `f`.

        Example
        =======
        >>> from sympy.polys.polyclasses import DMP
        >>> from sympy.polys.algebratools import ZZ
        >>> DMP([[[ZZ(1)]], [[ZZ(1)], [ZZ(2)]]], ZZ).exclude() == \
        ... ([2], DMP([[ZZ(1)], [ZZ(1), ZZ(2)]], ZZ))
        True
        """
        J, g, u = dmp_exclude(f.rep, f.lev, f.dom)
        return J, DMP(g, f.dom, u)

    def permute(f, P):
        r"""
        Returns a polynomial in `K[x_{P(1)}, ..., x_{P(n)}]`.

        Example
        =======
        >>> from sympy.polys.polyclasses import DMP
        >>> from sympy.polys.algebratools import ZZ
        >>> DMP([[[ZZ(2)], [ZZ(1), ZZ(0)]], [[]]], ZZ).permute([1, 0, 2]) == \
        ... DMP([[[ZZ(2)], []], [[ZZ(1), ZZ(0)], []]], ZZ)
        True
        >>> DMP([[[ZZ(2)], [ZZ(1), ZZ(0)]], [[]]], ZZ).permute([1, 2, 0]) == \
        ... DMP([[[ZZ(1)], []], [[ZZ(2), ZZ(0)], []]], ZZ)
        True
        """
        return f.per(dmp_permute(f.rep, P, f.lev, f.dom))

    def terms_gcd(f):
        r"""
        Remove GCD of terms from the polynomial `f`.

        Example
        =======
        >>> from sympy.polys.polyclasses import DMP
        >>> from sympy.polys.algebratools import ZZ
        >>> DMP([[ZZ(1), ZZ(0)], [ZZ(1), ZZ(0), ZZ(0)], [], []],
        ... ZZ).terms_gcd() == \
        ... ((2, 1), DMP([[ZZ(1)], [ZZ(1), ZZ(0)]], ZZ))
        True
        """
        J, F = dmp_terms_gcd(f.rep, f.lev, f.dom)
        return J, f.per(F)

    def add_ground(f, c):
        """Add an element of the ground domain to ``f``. """
        return f.per(dmp_add_ground(f.rep, f.dom.convert(c), f.lev, f.dom))

    def sub_ground(f, c):
        """Subtract an element of the ground domain from ``f``. """
        return f.per(dmp_sub_ground(f.rep, f.dom.convert(c), f.lev, f.dom))

    def mul_ground(f, c):
<<<<<<< HEAD
        r"""
        Multiply `f` by a an element of the ground domain.

        Example
        =======
        >>> from sympy.polys.polyclasses import DMP
        >>> from sympy.polys.algebratools import ZZ
        >>> DMP([[ZZ(2)], [ZZ(2), ZZ(0)]], ZZ).mul_ground(3) == \
        ... DMP([[ZZ(6)], [ZZ(6), ZZ(0)]], ZZ)
        True
        """
        return f.per(dmp_mul_ground(f.rep, f.dom.convert(c), f.lev, f.dom))

    def quo_ground(f, c):
        r"""
        Quotient of `f` by a an element of the ground domain.

        Example
        =======
        >>> from sympy.polys.polyclasses import DMP
        >>> from sympy.polys.algebratools import QQ
        >>> DMP([[QQ(1), QQ(0)], [QQ(2)], []], QQ).quo_ground(QQ(2)) == \
        ... DMP([[QQ(1, 2), QQ(0)], [QQ(1)], []], QQ)
        True
        """
        return f.per(dmp_quo_ground(f.rep, f.dom.convert(c), f.lev, f.dom))

    def exquo_ground(f, c):
        r"""
        Exact quotient of `f` by a an element of the ground domain.

        Example
        =======
        >>> from sympy.polys.polyclasses import DMP
        >>> from sympy.polys.algebratools import ZZ, QQ
        >>> DMP([ZZ(3), ZZ(0), ZZ(2)], ZZ).exquo_ground(ZZ(2)) == \
        ... DMP([ZZ(1), ZZ(0), ZZ(1)], ZZ)
        True
        >>> DMP([QQ(3), QQ(0), QQ(2)], QQ).exquo_ground(QQ(2)) == \
        ... DMP([QQ(3, 2), QQ(0), QQ(1)], QQ)
        True
        """
=======
        """Multiply ``f`` by a an element of the ground domain. """
        return f.per(dmp_mul_ground(f.rep, f.dom.convert(c), f.lev, f.dom))

    def quo_ground(f, c):
        """Quotient of ``f`` by a an element of the ground domain. """
        return f.per(dmp_quo_ground(f.rep, f.dom.convert(c), f.lev, f.dom))

    def exquo_ground(f, c):
        """Exact quotient of ``f`` by a an element of the ground domain. """
>>>>>>> 1b5cd192
        return f.per(dmp_exquo_ground(f.rep, f.dom.convert(c), f.lev, f.dom))

    def abs(f):
        r"""
        Make all coefficients in `f` positive.

        Example
        =======
        >>> from sympy.polys.polyclasses import DMP
        >>> from sympy.polys.algebratools import ZZ
        >>> DMP([[ZZ(1), ZZ(0)], [ZZ(-1)], []], ZZ).abs() == \
        ... DMP([[ZZ(1), ZZ(0)], [ZZ(1)], []], ZZ)
        True
        """
        return f.per(dmp_abs(f.rep, f.lev, f.dom))

    def neg(f):
        r"""
        Negate all cefficients in `f`.

        Example
        =======
        >>> from sympy.polys.polyclasses import DMP
        >>> from sympy.polys.algebratools import ZZ
        >>> DMP([[ZZ(1), ZZ(0)], [ZZ(-1)], []], ZZ).neg() == \
        ... DMP([[ZZ(-1), ZZ(0)], [ZZ(1)], []], ZZ)
        True
        """
        return f.per(dmp_neg(f.rep, f.lev, f.dom))

    def add(f, g):
        r"""
        Add two multivariate polynomials `f` and `g`.

        Example
        =======
        >>> from sympy.polys.polyclasses import DMP
        >>> from sympy.polys.algebratools import ZZ
        >>> DMP([ZZ(1), ZZ(0), ZZ(-1)], ZZ).add(DMP([ZZ(1), ZZ(-2)], ZZ)) == \
        ... DMP([ZZ(1), ZZ(1), ZZ(-3)], ZZ)
        True
        """
        lev, dom, per, F, G = f.unify(g)
        return per(dmp_add(F, G, lev, dom))

    def sub(f, g):
        r"""
        Subtract two multivariate polynomials `f` and `g`.

        Example
        =======
        >>> from sympy.polys.polyclasses import DMP
        >>> from sympy.polys.algebratools import ZZ
        >>> DMP([ZZ(1), ZZ(0), ZZ(-1)], ZZ).sub(DMP([ZZ(1), ZZ(-2)], ZZ)) == \
        ... DMP([ZZ(1), ZZ(-1), ZZ(1)], ZZ)
        True
        """
        lev, dom, per, F, G = f.unify(g)
        return per(dmp_sub(F, G, lev, dom))

    def mul(f, g):
        r"""
        Multiply two multivariate polynomials `f` and `g`.

        Example
        =======
        >>> from sympy.polys.polyclasses import DMP
        >>> from sympy.polys.algebratools import ZZ
        >>> DMP([ZZ(1), ZZ(2)], ZZ).mul(DMP([ZZ(1), ZZ(-2)], ZZ)) == \
        ... DMP([ZZ(1), ZZ(0), ZZ(-4)], ZZ)
        True
        """
        lev, dom, per, F, G = f.unify(g)
        return per(dmp_mul(F, G, lev, dom))

    def sqr(f):
        r"""
        Square a multivariate polynomial `f`.

        Example
        =======
        >>> from sympy.polys.polyclasses import DMP
        >>> from sympy.polys.algebratools import ZZ
        >>> DMP([ZZ(1), ZZ(0), ZZ(1)], ZZ).sqr() == \
        ... DMP([ZZ(1), ZZ(0), ZZ(2), ZZ(0), ZZ(1)], ZZ)
        True
        """
        return f.per(dmp_sqr(f.rep, f.lev, f.dom))

    def pow(f, n):
        r"""
        Raise `f` to a non-negative power `n`.

        Example
        =======
        >>> from sympy.polys.polyclasses import DMP
        >>> from sympy.polys.algebratools import ZZ
        >>> DMP([ZZ(1), ZZ(-2)], ZZ).pow(3) == \
        ... DMP([ZZ(1), ZZ(-6), ZZ(12), ZZ(-8)], ZZ)
        True
        """
        if isinstance(n, int):
            return f.per(dmp_pow(f.rep, n, f.lev, f.dom))
        else:
            raise TypeError("`int` expected, got %s" % type(n))

    def pdiv(f, g):
        r"""
        Polynomial pseudo-division of `f` and `g`.

        Example
        =======
        >>> from sympy.polys.polyclasses import DMP
        >>> from sympy.polys.algebratools import ZZ
        >>> DMP([ZZ(1), ZZ(0), ZZ(1)], ZZ).pdiv(DMP([ZZ(2), ZZ(-4)], ZZ)) == \
        ... (DMP([ZZ(2), ZZ(4)], ZZ), DMP([ZZ(20)], ZZ))
        True
        """
        lev, dom, per, F, G = f.unify(g)
        q, r = dmp_pdiv(F, G, lev, dom)
        return per(q), per(r)

    def prem(f, g):
        r"""
        Polynomial pseudo-remainder of `f` and `g`.

        Example
        =======
        >>> from sympy.polys.polyclasses import DMP
        >>> from sympy.polys.algebratools import ZZ
        >>> DMP([ZZ(1), ZZ(0), ZZ(1)], ZZ).prem(DMP([ZZ(2), ZZ(-4)], ZZ)) == \
        ... DMP([ZZ(20)], ZZ)
        True
        """
        lev, dom, per, F, G = f.unify(g)
        return per(dmp_prem(F, G, lev, dom))

    def pquo(f, g):
        r"""
        Polynomial pseudo-quotient of `f` and `g`.

        Example
        =======
        >>> from sympy.polys.polyclasses import DMP
        >>> from sympy.polys.algebratools import ZZ
        >>> DMP([ZZ(1), ZZ(0), ZZ(1)], ZZ).pquo(DMP([ZZ(2), ZZ(-4)], ZZ)) #doctest: +SKIP
        Traceback (most recent call last):
        ...
        ExactQuotientFailed: [2, -4] does not divide [1, 0, 1]
        >>> DMP([ZZ(1), ZZ(0), ZZ(-1)], ZZ).pquo(DMP([ZZ(2), ZZ(-2)], ZZ)) == \
        ... DMP([ZZ(2), ZZ(2)], ZZ)
        True
        """
        lev, dom, per, F, G = f.unify(g)
        return per(dmp_pquo(F, G, lev, dom))

    def pexquo(f, g):
        r"""
        Polynomial exact pseudo-quotient of `f` and `g`.

        Example
        =======
        >>> from sympy.polys.polyclasses import DMP
        >>> from sympy.polys.algebratools import ZZ
        >>> DMP([ZZ(1), ZZ(0), ZZ(1)], ZZ).pexquo(DMP([ZZ(2), ZZ(-4)], ZZ)) == \
        ... DMP([ZZ(2), ZZ(4)], ZZ)
        True
        >>> DMP([ZZ(1), ZZ(0), ZZ(-1)], ZZ).pexquo(DMP([ZZ(2), ZZ(-2)], ZZ)) == \
        ... DMP([ZZ(2), ZZ(2)], ZZ)
        True
        """
        lev, dom, per, F, G = f.unify(g)
        return per(dmp_pexquo(F, G, lev, dom))

    def div(f, g):
        r"""
        Polynomial division with remainder of `f` and `g`.

        Example
        =======
        >>> from sympy.polys.polyclasses import DMP
        >>> from sympy.polys.algebratools import QQ
        >>> DMP([QQ(1), QQ(0), QQ(1)], QQ).div(DMP([QQ(2), QQ(-4)], QQ)) == \
        ... (DMP([QQ(1, 2), QQ(1)], QQ), DMP([QQ(5)], QQ))
        True
        """
        lev, dom, per, F, G = f.unify(g)
        q, r = dmp_div(F, G, lev, dom)
        return per(q), per(r)

    def rem(f, g):
        r"""
        Computes polynomial remainder of `f` and `g`.

        Example
        =======
        >>> from sympy.polys.polyclasses import DMP
        >>> from sympy.polys.algebratools import QQ
        >>> DMP([QQ(1), QQ(0), QQ(1)], QQ).rem(DMP([QQ(2), QQ(-4)], QQ)) == \
        ... DMP([QQ(5)], QQ)
        True
        """
        lev, dom, per, F, G = f.unify(g)
        return per(dmp_rem(F, G, lev, dom))

    def quo(f, g):
        r"""
        Computes polynomial quotient of `f` and `g`.

        Example
        =======
        >>> from sympy.polys.polyclasses import DMP
        >>> from sympy.polys.algebratools import QQ
        >>> DMP([QQ(1), QQ(0), QQ(1)], QQ).quo(DMP([QQ(2), QQ(-4)], QQ)) #doctest: +SKIP
        Traceback (most recent call last):
        ...
        ExactQuotientFailed: [1, -1] does not divide [1, 0, 1]
        >>> DMP([QQ(1), QQ(0), QQ(-1)], QQ).quo(DMP([QQ(1), QQ(-1)], QQ)) == \
        ... DMP([QQ(1), QQ(1)], QQ)
        True
        """
        lev, dom, per, F, G = f.unify(g)
        return per(dmp_quo(F, G, lev, dom))

    def exquo(f, g):
        r"""

        Example
        =======
        >>> from sympy.polys.polyclasses import DMP
        >>> from sympy.polys.algebratools import QQ
        >>> DMP([QQ(1), QQ(0), QQ(1)], QQ).exquo(DMP([QQ(2), QQ(-4)], QQ)) == \
        ... DMP([QQ(1, 2), QQ(1)], QQ)
        True
        >>> DMP([QQ(1), QQ(0), QQ(-1)], QQ).exquo(DMP([QQ(1), QQ(-1)], QQ)) == \
        ... DMP([QQ(1), QQ(1)], QQ)
        True
        """
        lev, dom, per, F, G = f.unify(g)
        return per(dmp_exquo(F, G, lev, dom))

    def degree(f, j=0):
        """
        Returns the leading degree of `f` in `x_j`.

        Example
        =======
        >>> from sympy.polys.polyclasses import DMP
        >>> from sympy.polys.algebratools import ZZ
        >>> DMP([[ZZ(2)], [ZZ(1), ZZ(2), ZZ(3)]], ZZ).degree()
        1
        >>> DMP([[ZZ(2)], [ZZ(1), ZZ(2), ZZ(3)]], ZZ).degree(1)
        2
        """
        if isinstance(j, int):
            return dmp_degree_in(f.rep, j, f.lev)
        else:
            raise TypeError("`int` expected, got %s" % type(j))

    def degree_list(f):
        """
        Returns a list of degrees of `f`.

        Example
        =======
        >>> from sympy.polys.polyclasses import DMP
        >>> from sympy.polys.algebratools import ZZ
        >>> DMP([[ZZ(2)], [ZZ(1), ZZ(2), ZZ(3)]], ZZ).degree_list()
        (1, 2)
        """
        return dmp_degree_list(f.rep, f.lev)

    def total_degree(f):
        """
        Returns the total degree of `f`.

        Example
        =======
        >>> from sympy.polys.polyclasses import DMP
        >>> from sympy.polys.algebratools import ZZ
        >>> DMP([[ZZ(2)], [ZZ(1), ZZ(2), ZZ(3)]], ZZ).total_degree()
        3
        """
        return sum(dmp_degree_list(f.rep, f.lev))

    def LC(f):
        """
        Returns the leading coefficent of `f`.

        Example
        =======
        >>> from sympy.polys.polyclasses import DMP
        >>> from sympy.polys.algebratools import ZZ
        >>> DMP([[ZZ(1)], [ZZ(2), ZZ(3)]], ZZ).LC()
        1
        """
        return dmp_ground_LC(f.rep, f.lev, f.dom)

    def TC(f):
        """
        Returns the trailing coefficent of `f`.

        Example
        =======
        >>> from sympy.polys.polyclasses import DMP
        >>> from sympy.polys.algebratools import ZZ
        >>> DMP([[ZZ(1)], [ZZ(2), ZZ(3)]], ZZ).TC()
        3
        """
        return dmp_ground_TC(f.rep, f.lev, f.dom)

    def nth(f, *N):
        """
        Returns the `n`-th coefficient of `f`.

        Example
        =======
        >>> from sympy.polys.polyclasses import DMP
        >>> from sympy.polys.algebratools import ZZ
        >>> DMP([[ZZ(1)], [ZZ(2), ZZ(3)]], ZZ).nth(0, 1)
        2
        """
        if all(isinstance(n, (int, long)) for n in N):
            return dmp_ground_nth(f.rep, N, f.lev, f.dom)
        else:
            raise TypeError("a sequence of integers expected")

    def max_norm(f):
        """
        Returns maximum norm of `f`.

        Example
        =======
        >>> from sympy.polys.polyclasses import DMP
        >>> from sympy.polys.algebratools import ZZ
        >>> DMP([ZZ(-1), ZZ(2), ZZ(3)], ZZ).max_norm()
        3
        """
        return dmp_max_norm(f.rep, f.lev, f.dom)

    def l1_norm(f):
        """
        Returns l1 norm of `f`.

        Example
        =======
        >>> from sympy.polys.polyclasses import DMP
        >>> from sympy.polys.algebratools import ZZ
        >>> DMP([ZZ(2), ZZ(-3), ZZ(0), ZZ(1)], ZZ).l1_norm()
        6
        """
        return dmp_l1_norm(f.rep, f.lev, f.dom)

    def clear_denoms(f):
        r"""
        Clear denominators, but keep the ground domain.

        Example
        =======
        >>> from sympy.polys.polyclasses import DMP
        >>> from sympy.polys.algebratools import QQ, ZZ
        >>> DMP([QQ(1, 2), QQ(1, 3)], QQ).clear_denoms() == \
        ... (ZZ(6), DMP([QQ(3), QQ(2)], QQ))
        True
        """
        coeff, F = dmp_clear_denoms(f.rep, f.lev, f.dom)
        return coeff, f.per(F)

    def integrate(f, m=1, j=0):
        r"""
        Computes `m`-th order indefinite integral of `f` in `x_j`.

        Example
        =======
        >>> from sympy.polys.polyclasses import DMP
        >>> from sympy.polys.algebratools import QQ
        >>> DMP([QQ(1), QQ(2), QQ(0)], QQ).integrate() == \
        ... DMP([QQ(1, 3), QQ(1), QQ(0), QQ(0)], QQ)
        True
        >>> DMP([QQ(1), QQ(2), QQ(0)], QQ).integrate(m=2) == \
        ... DMP([QQ(1, 12), QQ(1, 3), QQ(0), QQ(0), QQ(0)], QQ)
        True
        >>> DMP([[QQ(1)], [QQ(2), QQ(0)]], QQ).integrate(j=0) == \
        ... DMP([[QQ(1, 2)], [QQ(2), QQ(0)], []], QQ)
        True
        """
        if not isinstance(m, int):
            raise TypeError("`int` expected, got %s" % type(m))

        if not isinstance(j, int):
            raise TypeError("`int` expected, got %s" % type(j))

        return f.per(dmp_integrate_in(f.rep, m, j, f.lev, f.dom))

    def diff(f, m=1, j=0):
        r"""
        Computes `m`-th order derivative of `f` in `x_j`.

        Example
        =======
        >>> from sympy.polys.polyclasses import DMP
        >>> from sympy.polys.algebratools import ZZ
        >>> DMP([ZZ(1), ZZ(2), ZZ(3), ZZ(4)], ZZ).diff() == \
        ... DMP([ZZ(3), ZZ(4), ZZ(3)], ZZ)
        True
        >>> DMP([ZZ(1), ZZ(2), ZZ(3), ZZ(4)], ZZ).diff(m=2) == \
        ... DMP([ZZ(6), ZZ(4)], ZZ)
        True
        >>> DMP([[1, 2, 3], [2, 3, 1]], ZZ).diff(j=1) == \
        ... DMP([[ZZ(2), ZZ(2)], [ZZ(4), ZZ(3)]], ZZ)
        True
        """
        if not isinstance(m, int):
            raise TypeError("`int` expected, got %s" % type(m))

        if not isinstance(j, int):
            raise TypeError("`int` expected, got %s" % type(j))

        return f.per(dmp_diff_in(f.rep, m, j, f.lev, f.dom))

    def eval(f, a, j=0):
        r"""
        Evaluates `f` at the given point `a` in `x_j`.

        Example
        =======
        >>> from sympy.polys.polyclasses import DMP
        >>> from sympy.polys.algebratools import ZZ
        >>> DMP([[ZZ(2), ZZ(3)], [ZZ(1), ZZ(2)]], ZZ).eval(2) == \
        ... DMP([ZZ(5), ZZ(8)], ZZ)
        True
        >>> DMP([[ZZ(2), ZZ(3)], [ZZ(1), ZZ(2)]], ZZ).eval(2, j=1) == \
        ... DMP([ZZ(7), ZZ(4)], ZZ)
        True
        """
        if not isinstance(j, int):
            raise TypeError("`int` expected, got %s" % type(j))

        return f.per(dmp_eval_in(f.rep,
            f.dom.convert(a), j, f.lev, f.dom), kill=True)

    def half_gcdex(f, g):
        r"""
        Half extended Euclidean algorithm, if univariate.

        Example
        =======
        >>> from sympy.polys.polyclasses import DMP
        >>> from sympy.polys.algebratools import QQ
        >>> DMP([QQ(1), QQ(1), QQ(0)], QQ).half_gcdex(
        ... DMP([QQ(1), QQ(3), QQ(2)], QQ)) == \
        ... (DMP([QQ(-1, 2)], QQ), DMP([QQ(1), QQ(1)], QQ))
        True
        """
        lev, dom, per, F, G = f.unify(g)

        if not lev:
            s, h = dup_half_gcdex(F, G, dom)
            return per(s), per(h)
        else:
            raise ValueError('univariate polynomial expected')

    def gcdex(f, g):
        r"""
        Extended Euclidean algorithm, if univariate.

        Example
        =======
        >>> from sympy.polys.polyclasses import DMP
        >>> from sympy.polys.algebratools import QQ
        >>> DMP([QQ(1), QQ(1), QQ(0)], QQ).gcdex(
        ... DMP([QQ(1), QQ(3), QQ(2)], QQ)) == \
        ... (DMP([QQ(-1, 2)], QQ), DMP([QQ(1, 2)], QQ), DMP([QQ(1), QQ(1)], QQ))
        True
        """
        lev, dom, per, F, G = f.unify(g)

        if not lev:
            s, t, h = dup_gcdex(F, G, dom)
            return per(s), per(t), per(h)
        else:
            raise ValueError('univariate polynomial expected')

    def invert(f, g):
        r"""
        Invert `f` modulo `g`, if possible.

        Example
        =======
        >>> from sympy.polys.polyclasses import DMP
        >>> from sympy.polys.algebratools import QQ
        >>> DMP([QQ(1), QQ(0), QQ(-1)], QQ).invert(DMP([QQ(2), QQ(-1)], QQ)) == \
        ... DMP([QQ(-4, 3)], QQ)
        True
        >>> DMP([QQ(1), QQ(0), QQ(-1)], QQ).invert(DMP([QQ(1), QQ(-1)], QQ))
        Traceback (most recent call last):
        ...
        NotInvertible: zero divisor
        """
        lev, dom, per, F, G = f.unify(g)

        if not lev:
            return per(dup_invert(F, G, dom))
        else:
            raise ValueError('univariate polynomial expected')

    def revert(f, n):
        """Compute `f**(-1)` mod `x**n`. """
        if not f.lev:
            return f.per(dup_revert(f.rep, n, f.dom))
        else:
            raise ValueError('univariate polynomial expected')

    def subresultants(f, g):
        r"""
        Computes subresultant PRS sequence of `f` and `g`.

        Example
        =======
        >>> from sympy.polys.polyclasses import DMP
        >>> from sympy.polys.algebratools import ZZ
        >>> DMP([ZZ(1), ZZ(0), ZZ(1)], ZZ).subresultants(
        ... DMP([ZZ(1), ZZ(0), ZZ(-1)], ZZ)) == \
        ... [DMP([ZZ(1), ZZ(0), ZZ(1)], ZZ), DMP([ZZ(1), ZZ(0), ZZ(-1)], ZZ),
        ...  DMP([ZZ(-2)], ZZ)]
        True
        """
        lev, dom, per, F, G = f.unify(g)
        R = dmp_subresultants(F, G, lev, dom)
        return map(per, R)

    def resultant(f, g, includePRS=False):
        r"""
        Computes resultant of `f` and `g` via PRS.

        Example
        =======
        >>> from sympy.polys.polyclasses import DMP
        >>> from sympy.polys.algebratools import ZZ
        >>> DMP([ZZ(1), ZZ(0), ZZ(1)], ZZ).resultant(
        ... DMP([ZZ(1), ZZ(0), ZZ(-1)], ZZ))
        4
        """
        lev, dom, per, F, G = f.unify(g)
        if includePRS:
            res, R = dmp_resultant(F, G, lev, dom, includePRS)
            return per(res, kill=True), map(per, R)
        return per(dmp_resultant(F, G, lev, dom), kill=True)

    def discriminant(f):
        """
        Computes discriminant of `f`.

        Example
        =======
        >>> from sympy.polys.polyclasses import DMP
        >>> from sympy.polys.algebratools import ZZ
        >>> DMP([ZZ(1), ZZ(2), ZZ(3)], ZZ).discriminant()
        -8
        """
        return f.per(dmp_discriminant(f.rep, f.lev, f.dom), kill=True)

    def cofactors(f, g):
        r"""
        Returns GCD of `f` and `g` and their cofactors.

        Example
        =======
        >>> from sympy.polys.polyclasses import DMP
        >>> from sympy.polys.algebratools import ZZ
        >>> DMP([ZZ(1), ZZ(0), ZZ(-1)], ZZ).cofactors(
        ... DMP([ZZ(1), ZZ(-3), ZZ(2)], ZZ)) == \
        ... (DMP([ZZ(1), ZZ(-1)], ZZ), DMP([ZZ(1), ZZ(1)], ZZ),
        ...  DMP([ZZ(1), ZZ(-2)], ZZ))
        True
        """
        lev, dom, per, F, G = f.unify(g)
        h, cff, cfg = dmp_inner_gcd(F, G, lev, dom)
        return per(h), per(cff), per(cfg)

    def gcd(f, g):
        r"""
        Returns polynomial GCD of `f` and `g`.

        Example
        =======
        >>> from sympy.polys.polyclasses import DMP
        >>> from sympy.polys.algebratools import ZZ
        >>> DMP([ZZ(1), ZZ(0), ZZ(-1)], ZZ).gcd(
        ... DMP([ZZ(1), ZZ(-3), ZZ(2)], ZZ)) == \
        ... DMP([ZZ(1), ZZ(-1)], ZZ)
        True
        """
        lev, dom, per, F, G = f.unify(g)
        return per(dmp_gcd(F, G, lev, dom))

    def lcm(f, g):
        r"""
        Returns polynomial LCM of `f` and `g`.

        Example
        =======
        >>> from sympy.polys.polyclasses import DMP
        >>> from sympy.polys.algebratools import ZZ
        >>> DMP([ZZ(1), ZZ(0), ZZ(-1)], ZZ).lcm(
        ... DMP([ZZ(1), ZZ(-3), ZZ(2)], ZZ)) == \
        ... DMP([ZZ(1), ZZ(-2), ZZ(-1), ZZ(2)], ZZ)
        True
        """
        lev, dom, per, F, G = f.unify(g)
        return per(dmp_lcm(F, G, lev, dom))

    def trunc(f, p):
        r"""
        Reduce `f` modulo a constant `p`.

        Example
        =======
        >>> from sympy.polys.polyclasses import DMP
        >>> from sympy.polys.algebratools import ZZ
        >>> DMP([ZZ(2), ZZ(3), ZZ(5), ZZ(7)], ZZ).trunc(3) == \
        ... DMP([ZZ(-1), ZZ(0), ZZ(-1), ZZ(1)], ZZ)
        True
        """
        return f.per(dmp_ground_trunc(f.rep, f.dom.convert(p), f.lev, f.dom))

    def monic(f):
        r"""
        Divides all coefficients by `LC(f)`.

        Example
        =======
        >>> from sympy.polys.polyclasses import DMP
        >>> from sympy.polys.algebratools import QQ, ZZ
        >>> DMP([ZZ(3), ZZ(6), ZZ(9)], ZZ).monic() == \
        ... DMP([ZZ(1), ZZ(2), ZZ(3)], ZZ)
        True
        >>> DMP([QQ(3), QQ(4), QQ(2)], QQ).monic() == \
        ... DMP([QQ(1), QQ(4, 3), QQ(2, 3)], QQ)
        True
        """
        return f.per(dmp_ground_monic(f.rep, f.lev, f.dom))

    def content(f):
        """
        Returns GCD of polynomial coefficients.

        Example
        =======
        >>> from sympy.polys.polyclasses import DMP
        >>> from sympy.polys.algebratools import ZZ
        >>> DMP([[ZZ(2), ZZ(6)], [ZZ(4), ZZ(12)]], ZZ).content()
        2
        """
        return dmp_ground_content(f.rep, f.lev, f.dom)

    def primitive(f):
        r"""
        Returns content and a primitive form of `f`.

        Example
        =======
        >>> from sympy.polys.polyclasses import DMP
        >>> from sympy.polys.algebratools import ZZ
        >>> DMP([[ZZ(2), ZZ(6)], [ZZ(4), ZZ(12)]], ZZ).primitive() == \
        ... (2, DMP([[ZZ(1), ZZ(3)], [ZZ(2), ZZ(6)]], ZZ))
        True
        """
        cont, F = dmp_ground_primitive(f.rep, f.lev, f.dom)
        return cont, f.per(F)

    def compose(f, g):
        r"""
        Computes functional composition of `f` and `g`.

        Example
        =======
        >>> from sympy.polys.polyclasses import DMP
        >>> from sympy.polys.algebratools import ZZ
        >>> DMP([ZZ(1), ZZ(1), ZZ(0)], ZZ).compose(DMP([ZZ(1), ZZ(-1)], ZZ)) == \
        ... DMP([ZZ(1), ZZ(-1), ZZ(0)], ZZ)
        True
        """
        lev, dom, per, F, G = f.unify(g)
        return per(dmp_compose(F, G, lev, dom))

    def decompose(f):
        r"""
        Computes functional decomposition of `f`.

        Example
        =======
        >>> from sympy.polys.polyclasses import DMP
        >>> from sympy.polys.algebratools import ZZ
        >>> DMP([ZZ(1), ZZ(-2), ZZ(1), ZZ(0), ZZ(0)], ZZ).decompose() == \
        ... [DMP([ZZ(1), ZZ(0), ZZ(0)], ZZ), DMP([ZZ(1), ZZ(-1), ZZ(0)], ZZ)]
        True
        """
        if not f.lev:
            return map(f.per, dup_decompose(f.rep, f.dom))
        else:
            raise ValueError('univariate polynomial expected')

    def sturm(f):
        r"""
        Computes the Sturm sequence of `f`.

        Example
        =======
        >>> from sympy.polys.polyclasses import DMP
        >>> from sympy.polys.algebratools import QQ
        >>> DMP([QQ(1), QQ(-2), QQ(1), QQ(-3)], QQ).sturm() == \
        ... [DMP([QQ(1), QQ(-2), QQ(1), QQ(-3)], QQ),
        ...  DMP([QQ(3), QQ(-4), QQ(1)], QQ),
        ...  DMP([QQ(2, 9), QQ(25, 9)], QQ), DMP([QQ(-2079, 4)], QQ)]
        True
        """
        if not f.lev:
            return map(f.per, dup_sturm(f.rep, f.dom))
        else:
            raise ValueError('univariate polynomial expected')

    def gff_list(f):
        """Computes greatest factorial factorization of `f`. """
        if not f.lev:
            return [ (f.per(g), k) for g, k in dup_gff_list(f.rep, f.dom) ]
        else:
            raise ValueError('univariate polynomial expected')

    def sqf_norm(f):
        r"""
        Computes square-free norm of `f`.

        Example
        =======
        >>> from sympy import sqrt
        >>> from sympy.polys.polyclasses import DMP
        >>> from sympy.polys.algebratools import QQ
        >>> K = QQ.algebraic_field(sqrt(3))
        >>> DMP([K(1), K(0), K(-2)], K).sqf_norm() == \
        ... (1, DMP([K(1), K([QQ(-2), QQ(0)]), K(1)], K),
        ...  DMP([QQ(1), QQ(0), QQ(-10), QQ(0), QQ(1)], QQ))
        True
        """
        s, g, r = dmp_sqf_norm(f.rep, f.lev, f.dom)
        return s, f.per(g), f.per(r, dom=f.dom.dom)

    def sqf_part(f):
        r"""
        Computes square-free part of `f`.

        Example
        =======
        >>> from sympy.polys.polyclasses import DMP
        >>> from sympy.polys.algebratools import ZZ
        >>> DMP([ZZ(1), ZZ(0), ZZ(-3), ZZ(-2)], ZZ).sqf_part() == \
        ... DMP([ZZ(1), ZZ(-1), ZZ(-2)], ZZ)
        True
        """
        return f.per(dmp_sqf_part(f.rep, f.lev, f.dom))

    def sqf_list(f, all=False):
        r"""
        Returns a list of square-free factors of `f`.

        Example
        =======
        >>> from sympy.polys.polyclasses import DMP
        >>> from sympy.polys.algebratools import ZZ
        >>> DMP([ZZ(2), ZZ(16), ZZ(50), ZZ(76), ZZ(56), ZZ(16)],
        ... ZZ).sqf_list() == \
        ... (2, [(DMP([ZZ(1), ZZ(1)], ZZ), 2), (DMP([ZZ(1), ZZ(2)], ZZ), 3)])
        True
        >>> DMP([ZZ(2), ZZ(16), ZZ(50), ZZ(76), ZZ(56), ZZ(16)],
        ... ZZ).sqf_list(all=True) == \
        ... (2, [(DMP([ZZ(1)], ZZ), 1), (DMP([ZZ(1), ZZ(1)], ZZ), 2),
        ... (DMP([ZZ(1), ZZ(2)], ZZ), 3)])
        True
        """
        coeff, factors = dmp_sqf_list(f.rep, f.lev, f.dom, all)
        return coeff, [ (f.per(g), k) for g, k in factors ]

    def sqf_list_include(f, all=False):
        r"""
        Returns a list of square-free factors of `f`.

        Example
        =======
        >>> from sympy.polys.polyclasses import DMP
        >>> from sympy.polys.algebratools import ZZ
        >>> DMP([ZZ(2), ZZ(16), ZZ(50), ZZ(76), ZZ(56), ZZ(16)],
        ... ZZ).sqf_list_include() == \
        ... [(DMP([ZZ(2)], ZZ), 1), (DMP([ZZ(1), ZZ(1)], ZZ), 2),
        ... (DMP([ZZ(1), ZZ(2)], ZZ), 3)]
        True
        >>> DMP([ZZ(2), ZZ(16), ZZ(50), ZZ(76), ZZ(56), ZZ(16)],
        ... ZZ).sqf_list_include(all=True) == \
        ... [(DMP([ZZ(2)], ZZ), 1), (DMP([ZZ(1), ZZ(1)], ZZ), 2),
        ... (DMP([ZZ(1), ZZ(2)], ZZ), 3)]
        True
        """
        factors = dmp_sqf_list_include(f.rep, f.lev, f.dom, all)
        return [ (f.per(g), k) for g, k in factors ]

    def factor_list(f):
        r"""
        Returns a list of irreducible factors of `f`.

        Example
        =======
        >>> from sympy.polys.polyclasses import DMP
        >>> from sympy.polys.algebratools import ZZ
        >>> DMP([ZZ(2), ZZ(2), ZZ(2), ZZ(2), ZZ(0), ZZ(0)],
        ... ZZ).factor_list() == \
        ... (2, [(DMP([ZZ(1), ZZ(1)], ZZ), 1), (DMP([ZZ(1), ZZ(0)], ZZ), 2),
        ... (DMP([ZZ(1), ZZ(0), ZZ(1)], ZZ), 1)])
        True
        """
        coeff, factors = dmp_factor_list(f.rep, f.lev, f.dom)
        return coeff, [ (f.per(g), k) for g, k in factors ]

    def factor_list_include(f):
        r"""
        Returns a list of irreducible factors of `f`.

        Example
        =======
        >>> from sympy.polys.polyclasses import DMP
        >>> from sympy.polys.algebratools import ZZ
        >>> DMP([ZZ(2), ZZ(2), ZZ(2), ZZ(2), ZZ(0), ZZ(0)],
        ... ZZ).factor_list_include() == \
        ... [(DMP([ZZ(2), ZZ(2)], ZZ), 1), (DMP([ZZ(1), ZZ(0)], ZZ), 2),
        ... (DMP([ZZ(1), ZZ(0), ZZ(1)], ZZ), 1)]
        True
        """
        factors = dmp_factor_list_include(f.rep, f.lev, f.dom)
        return [ (f.per(g), k) for g, k in factors ]

    def intervals(f, all=False, eps=None, inf=None, sup=None, fast=False, sqf=False):
        r"""
        Compute isolating intervals for roots of `f`.

        Example
        =======
        >>> from sympy.polys.polyclasses import DMP
        >>> from sympy.polys.algebratools import ZZ, QQ
        >>> DMP([ZZ(1), ZZ(0), ZZ(-2)], ZZ).intervals() == \
        ... [((QQ(-2), QQ(-1)), 1), ((QQ(1), QQ(2)), 1)]
        True
        """
        if not f.lev:
            if not all:
                if not sqf:
                    return dup_isolate_real_roots(f.rep, f.dom, eps=eps, inf=inf, sup=sup, fast=fast)
                else:
                    return dup_isolate_real_roots_sqf(f.rep, f.dom, eps=eps, inf=inf, sup=sup, fast=fast)
            else:
                if not sqf:
                    return dup_isolate_all_roots(f.rep, f.dom, eps=eps, inf=inf, sup=sup, fast=fast)
                else:
                    return dup_isolate_all_roots_sqf(f.rep, f.dom, eps=eps, inf=inf, sup=sup, fast=fast)
        else:
            raise PolynomialError("can't isolate roots of a multivariate polynomial")

    def refine_root(f, s, t, eps=None, steps=None, fast=False):
        r"""
        Refine an isolating interval to the given precision.

        Example
        =======
        >>> from sympy import S
        >>> from sympy.polys.polyclasses import DMP
        >>> from sympy.polys.algebratools import ZZ, QQ
        >>> DMP([ZZ(1), ZZ(0), ZZ(-2)], ZZ).refine_root(QQ(1), QQ(2),
        ... eps=1e-2) == \
        ... (QQ(24, 17), QQ(17, 12))
        True
        """
        if not f.lev:
            return dup_refine_real_root(f.rep, s, t, f.dom, eps=eps, steps=steps, fast=fast)
        else:
            raise PolynomialError("can't refine a root of a multivariate polynomial")

    def count_real_roots(f, inf=None, sup=None):
        """
        Return the number of real roots of ``f`` in ``[inf, sup]``.

        Example
        =======
        >>> from sympy.polys.polyclasses import DMP
        >>> from sympy.polys.algebratools import ZZ
        >>> DMP([ZZ(1), ZZ(0), ZZ(0), ZZ(0), ZZ(-4)], ZZ).count_real_roots()
        2
        """
        return dup_count_real_roots(f.rep, f.dom, inf=inf, sup=sup)

    def count_complex_roots(f, inf=None, sup=None):
        """
        Return the number of complex roots of ``f`` in ``[inf, sup]``.

        Example
        =======
        >>> from sympy import I
        >>> from sympy.polys.polyclasses import DMP
        >>> from sympy.polys.algebratools import ZZ
        >>> DMP([ZZ(1), ZZ(0), ZZ(0), ZZ(0), ZZ(-4)], ZZ).count_complex_roots()
        4
        """
        return dup_count_complex_roots(f.rep, f.dom, inf=inf, sup=sup)

    @property
    def is_zero(f):
        """
        Returns `True` if `f` is a zero polynomial.

        Example
        =======
        >>> from sympy.polys.polyclasses import DMP
        >>> from sympy.polys.algebratools import ZZ
        >>> DMP([[[[[[[]]]]]]], ZZ).is_zero
        True
        >>> DMP([[[[[[[ZZ(1)]]]]]]], ZZ).is_zero
        False
        """
        return dmp_zero_p(f.rep, f.lev)

    @property
    def is_one(f):
        """
        Returns `True` if `f` is a unit polynomial.

        Example
        =======
        >>> from sympy.polys.polyclasses import DMP
        >>> from sympy.polys.algebratools import ZZ
        >>> DMP([[[[[[[]]]]]]], ZZ).is_one
        False
        >>> DMP([[[[[[[ZZ(1)]]]]]]], ZZ).is_one
        True
        """
        return dmp_one_p(f.rep, f.lev, f.dom)

    @property
    def is_ground(f):
        """
        Returns `True` if `f` is an element of the ground domain.

        Example
        =======
        >>> from sympy.polys.polyclasses import DMP
        >>> from sympy.polys.algebratools import ZZ
        >>> DMP([[[ZZ(3)]]], ZZ).is_ground
        True
        >>> DMP([[ZZ(1)], []], ZZ).is_ground
        False
        """
        return dmp_ground_p(f.rep, None, f.lev)

    @property
    def is_sqf(f):
        """
        Returns `True` if `f` is a square-free polynomial.

        Example
        =======
        >>> from sympy.polys.polyclasses import DMP
        >>> from sympy.polys.algebratools import ZZ
        >>> DMP([ZZ(1), ZZ(-2), ZZ(1)], ZZ).is_sqf
        False
        >>> DMP([ZZ(1), ZZ(0), ZZ(-1)], ZZ).is_sqf
        True
        """
        return dmp_sqf_p(f.rep, f.lev, f.dom)

    @property
    def is_monic(f):
        """
        Returns `True` if the leading coefficient of `f` is one.

        Example
        =======
        >>> from sympy.polys.polyclasses import DMP
        >>> from sympy.polys.algebratools import ZZ
        >>> DMP([ZZ(1), ZZ(2)], ZZ).is_monic
        True
        >>> DMP([ZZ(2), ZZ(2)], ZZ).is_monic
        False
        """
        return f.dom.is_one(dmp_ground_LC(f.rep, f.lev, f.dom))

    @property
    def is_primitive(f):
        """
        Returns `True` if the GCD of the coefficients of `f` is one.

        Example
        =======
        >>> from sympy.polys.polyclasses import DMP
        >>> from sympy.polys.algebratools import ZZ
        >>> DMP([ZZ(2), ZZ(6), ZZ(12)], ZZ).is_primitive
        False
        >>> DMP([ZZ(1), ZZ(3), ZZ(6)], ZZ).is_primitive
        True
        """
        return f.dom.is_one(dmp_ground_content(f.rep, f.lev, f.dom))

    @property
    def is_linear(f):
        """
        Returns `True` if `f` is linear in all its variables.

        Example
        =======
        >>> from sympy.polys.polyclasses import DMP
        >>> from sympy.polys.algebratools import ZZ
        >>> DMP([[ZZ(1)], [ZZ(2)]], ZZ).is_linear
        True
        >>> DMP([[ZZ(1), ZZ(0)], [ZZ(2)], []], ZZ).is_linear
        False
        """
        return all([ sum(monom) <= 1 for monom in dmp_to_dict(f.rep, f.lev).keys() ])

    @property
    def is_homogeneous(f):
        """
        Returns `True` if `f` has zero trailing coefficient.

        Example
        =======
        >>> from sympy.polys.polyclasses import DMP
        >>> from sympy.polys.algebratools import ZZ
        >>> DMP([[ZZ(1), ZZ(1)], [ZZ(1), ZZ(0)]], ZZ).is_homogeneous
        True
        >>> DMP([[ZZ(1), ZZ(1)], [ZZ(1), ZZ(1)]], ZZ).is_homogeneous
        False
        """
        # XXX: This is not the same as the definition of homogeneous at
        # http://en.wikipedia.org/wiki/Homogeneous_polynomial.
        # c.f. also the homogeneous_order() function in ode.py.
        return f.dom.is_zero(dmp_ground_TC(f.rep, f.lev, f.dom))

    def __abs__(f):
        return f.abs()

    def __neg__(f):
        return f.neg()

    def __add__(f, g):
        if not isinstance(g, DMP):
            try:
                g = f.per(dmp_ground(f.dom.convert(g), f.lev))
            except TypeError:
                return NotImplemented

        return f.add(g)

    def __radd__(f, g):
        return f.__add__(g)

    def __sub__(f, g):
        if not isinstance(g, DMP):
            try:
                g = f.per(dmp_ground(f.dom.convert(g), f.lev))
            except TypeError:
                return NotImplemented

        return f.sub(g)

    def __rsub__(f, g):
        return (-f).__add__(g)

    def __mul__(f, g):
        if isinstance(g, DMP):
            return f.mul(g)
        else:
            try:
                return f.mul_ground(g)
            except TypeError:
                return NotImplemented

    def __rmul__(f, g):
        return f.__mul__(g)

    def __pow__(f, n):
        return f.pow(n)

    def __divmod__(f, g):
        return f.div(g)

    def __mod__(f, g):
        return f.rem(g)

    def __floordiv__(f, g):
        if isinstance(g, DMP):
            return f.exquo(g)
        else:
            try:
                return f.exquo_ground(g)
            except TypeError:
                return NotImplemented

    def __eq__(f, g):
        try:
            _, _, _, F, G = f.unify(g)

            if f.lev == g.lev:
                return F == G
        except UnificationFailed:
            pass

        return False

    def __ne__(f, g):
        try:
            _, _, _, F, G = f.unify(g)

            if f.lev == g.lev:
                return F != G
        except UnificationFailed:
            pass

        return True

    def __lt__(f, g):
        _, _, _, F, G = f.unify(g)
        return F.__lt__(g)

    def __le__(f, g):
        _, _, _, F, G = f.unify(g)
        return F.__le__(G)

    def __gt__(f, g):
        _, _, _, F, G = f.unify(g)
        return F.__gt__(G)

    def __ge__(f, g):
        _, _, _, F, G = f.unify(g)
        return F.__ge__(G)

    def __nonzero__(f):
        return not dmp_zero_p(f.rep, f.lev)

def init_normal_DMF(num, den, lev, dom):
    return DMF(dmp_normal(num, lev, dom),
               dmp_normal(den, lev, dom), dom, lev)

class DMF(object):
    """Dense Multivariate Fractions over `K`. """

    __slots__ = ['num', 'den', 'lev', 'dom']

    def __init__(self, rep, dom, lev=None):
        assert dom.has_Ring, "QQ in ground not supported, yet"

        if type(rep) is tuple:
            num, den = rep

            if lev is not None:
                if type(num) is dict:
                    num = dmp_from_dict(num, lev, dom)

                if type(den) is dict:
                    den = dmp_from_dict(den, lev, dom)
            else:
                num, num_lev = dmp_validate(num)
                den, den_lev = dmp_validate(den)

                if num_lev == den_lev:
                    lev = num_lev
                else:
                    raise ValueError('inconsistent number of levels')

            if dmp_zero_p(den, lev):
                raise ZeroDivisionError('fraction denominator')

            if dmp_zero_p(num, lev):
                den = dmp_one(lev, dom)
            else:
                if dmp_negative_p(den, lev, dom):
                    num = dmp_neg(num, lev, dom)
                    den = dmp_neg(den, lev, dom)
        else:
            num = rep

            if lev is not None:
                if type(num) is dict:
                    num = dmp_from_dict(num, lev, dom)
                elif type(num) is not list:
                    num = dmp_ground(dom.convert(num), lev)
            else:
                num, lev = dmp_validate(num)

            den = dmp_one(lev, dom)

        self.num = num
        self.den = den
        self.lev = lev
        self.dom = dom

    def __repr__(f):
        return "%s((%s, %s), %s)" % (f.__class__.__name__, f.num, f.den, f.dom)

    def __hash__(f):
        return hash((f.__class__.__name__, repr(f.num), repr(f.den), f.lev, f.dom))

    def __getstate__(self):
        return (self.num, self.den, self.lev, self.dom)

    def __getnewargs__(self):
        return (self.num, self.den, self.lev, self.dom)

    def poly_unify(f, g):
        """Unify a multivariate fraction and a polynomial. """
        if not isinstance(g, DMP) or f.lev != g.lev:
            raise UnificationFailed("can't unify %s with %s" % (f, g))

        if f.dom == g.dom:
            return (f.lev, f.dom, f.per, (f.num, f.den), g.rep)
        else:
            lev, dom = f.lev, f.dom.unify(g.dom)

            F = (dmp_convert(f.num, lev, f.dom, dom),
                 dmp_convert(f.den, lev, f.dom, dom))

            G = dmp_convert(g.rep, lev, g.dom, dom)

            def per(num, den, dom=dom, lev=lev,
                    cancel=True, kill=False):
                if kill:
                    if not lev:
                        return num/den
                    else:
                        lev -= 1

                if cancel:
                    _, num, den = dmp_inner_gcd(num, den, lev, dom)

                return DMF((num, den), dom, lev)

            return lev, dom, per, F, G

    def frac_unify(f, g):
        """Unify representations of two multivariate fractions. """
        if not isinstance(g, DMF) or f.lev != g.lev:
            raise UnificationFailed("can't unify %s with %s" % (f, g))

        if f.dom == g.dom:
            return (f.lev, f.dom, f.per, (f.num, f.den),
                                         (g.num, g.den))
        else:
            lev, dom = f.lev, f.dom.unify(g.dom)

            F = (dmp_convert(f.num, lev, f.dom, dom),
                 dmp_convert(f.den, lev, f.dom, dom))

            G = (dmp_convert(g.num, lev, g.dom, dom),
                 dmp_convert(g.den, lev, g.dom, dom))

            def per(num, den, dom=dom, lev=lev,
                    cancel=True, kill=False):
                if kill:
                    if not lev:
                        return num/den
                    else:
                        lev -= 1

                if cancel:
                    _, num, den = dmp_inner_gcd(num, den, lev, dom)

                return DMF((num, den), dom, lev)

            return lev, dom, per, F, G

    def per(f, num, den, cancel=True, kill=False):
        """Create a DMF out of the given representation. """
        lev, dom = f.lev, f.dom

        if kill:
            if not lev:
                return num/den
            else:
                lev -= 1

        if cancel:
            _, num, den = dmp_inner_gcd(num, den, lev, dom)

        return DMF((num, den), dom, lev)

    def half_per(f, rep, kill=False):
        """Create a DMP out of the given representation. """
        lev = f.lev

        if kill:
            if not lev:
                return rep
            else:
                lev -= 1

        return DMP(rep, f.dom, lev)

    @classmethod
    def zero(cls, lev, dom):
        r"""
        Returns a multivariate zero fraction with level `lev` and domain `dom`.

        Example
        =======
        >>> from sympy.polys.polyclasses import DMF
        >>> from sympy.polys.algebratools import ZZ
        >>> DMF.zero(3, ZZ) == \
        ... DMF(([[[[]]]], [[[[ZZ(1)]]]]), ZZ)
        True
        """
        return DMF(0, dom, lev)

    @classmethod
    def one(cls, lev, dom):
        r"""
        Returns a multivariate zero fraction with level `lev` and domain `dom`.

        Example
        =======
        >>> from sympy.polys.polyclasses import DMF
        >>> from sympy.polys.algebratools import ZZ
        >>> DMF.one(3, ZZ) == \
        ... DMF(([[[[ZZ(1)]]]], [[[[ZZ(1)]]]]), ZZ)
        True
        """
        return DMF(1, dom, lev)

    def numer(f):
        r"""
        Returns the numerator of `f`.

        Example
        =======
        >>> from sympy.polys.polyclasses import DMF, DMP
        >>> from sympy.polys.algebratools import ZZ
        >>> DMF(([ZZ(1), ZZ(2)], [ZZ(1), ZZ(-2)]), ZZ).numer() == \
        ... DMP([ZZ(1), ZZ(2)], ZZ)
        True
        """
        return f.half_per(f.num)

    def denom(f):
        r"""
        Returns the denominator of `f`.

        Example
        =======
        >>> from sympy.polys.polyclasses import DMF, DMP
        >>> from sympy.polys.algebratools import ZZ
        >>> DMF(([ZZ(1), ZZ(2)], [ZZ(1), ZZ(-2)]), ZZ).denom() == \
        ... DMP([ZZ(1), ZZ(-2)], ZZ)
        True
        """
        return f.half_per(f.den)

    def cancel(f):
        r"""
        Remove common factors from `f.num` and `f.den`.

        Example
        =======
        >>> from sympy.polys.polyclasses import DMF
        >>> from sympy.polys.algebratools import ZZ
        >>> DMF(([ZZ(1), ZZ(0), ZZ(-1)], [ZZ(1), ZZ(1)]), ZZ).cancel() == \
        ... DMF(([ZZ(1), ZZ(-1)], [ZZ(1)]), ZZ)
        True
        """
        return f.per(f.num, f.den)

    def neg(f):
        r"""
        Negate all cefficients in `f`.

        Example
        =======
        >>> from sympy.polys.polyclasses import DMF
        >>> from sympy.polys.algebratools import ZZ
        >>> DMF(([ZZ(1), ZZ(0), ZZ(-1)], [ZZ(1), ZZ(-2)]), ZZ).neg() == \
        ... DMF(([ZZ(-1), ZZ(0), ZZ(1)], [ZZ(1), ZZ(-2)]), ZZ)
        True
        """
        return f.per(dmp_neg(f.num, f.lev, f.dom), f.den, cancel=False)

    def add(f, g):
        r"""
        Add two multivariate fractions `f` and `g`.

        Example
        =======
        >>> from sympy.polys.polyclasses import DMF
        >>> from sympy.polys.algebratools import ZZ
        >>> DMF(([ZZ(1), ZZ(1)], [ZZ(1), ZZ(-1)]), ZZ).add(
        ... DMF(([ZZ(1), ZZ(2)], [ZZ(1)]), ZZ)) == \
        ... DMF(([ZZ(1), ZZ(2), ZZ(-1)], [ZZ(1), ZZ(-1)]), ZZ)
        True
        """
        if isinstance(g, DMP):
            lev, dom, per, (F_num, F_den), G = f.poly_unify(g)
            num, den = dmp_add_mul(F_num, F_den, G, lev, dom), F_den
        else:
            lev, dom, per, F, G = f.frac_unify(g)
            (F_num, F_den), (G_num, G_den) = F, G

            num = dmp_add(dmp_mul(F_num, G_den, lev, dom),
                          dmp_mul(F_den, G_num, lev, dom), lev, dom)
            den = dmp_mul(F_den, G_den, lev, dom)

        return per(num, den)

    def sub(f, g):
        r"""
        Subtract two multivariate fractions `f` and `g`.

        Example
        =======
        >>> from sympy.polys.polyclasses import DMF
        >>> from sympy.polys.algebratools import ZZ
        >>> DMF(([ZZ(1), ZZ(1)], [ZZ(1), ZZ(-1)]), ZZ).sub(
        ... DMF(([ZZ(1), ZZ(2)], [ZZ(1)]), ZZ)) == \
        ... DMF(([ZZ(-1), ZZ(0), ZZ(3)], [ZZ(1), ZZ(-1)]), ZZ)
        True
        """
        if isinstance(g, DMP):
            lev, dom, per, (F_num, F_den), G = f.poly_unify(g)
            num, den = dmp_sub_mul(F_num, F_den, G, lev, dom), F_den
        else:
            lev, dom, per, F, G = f.frac_unify(g)
            (F_num, F_den), (G_num, G_den) = F, G

            num = dmp_sub(dmp_mul(F_num, G_den, lev, dom),
                          dmp_mul(F_den, G_num, lev, dom), lev, dom)
            den = dmp_mul(F_den, G_den, lev, dom)

        return per(num, den)

    def mul(f, g):
        r"""
        Multiply two multivariate fractions `f` and `g`.

        Example
        =======
        >>> from sympy.polys.polyclasses import DMF
        >>> from sympy.polys.algebratools import ZZ
        >>> DMF(([ZZ(1), ZZ(1)], [ZZ(1), ZZ(-1)]), ZZ).mul(
        ... DMF(([ZZ(1), ZZ(2)], [ZZ(2), ZZ(-1)]), ZZ)) == \
        ... DMF(([ZZ(1), ZZ(3), ZZ(2)], [ZZ(2), ZZ(-3), ZZ(1)]), ZZ)
        True
        """
        if isinstance(g, DMP):
            lev, dom, per, (F_num, F_den), G = f.poly_unify(g)
            num, den = dmp_mul(F_num, G, lev, dom), F_den
        else:
            lev, dom, per, F, G = f.frac_unify(g)
            (F_num, F_den), (G_num, G_den) = F, G

            num = dmp_mul(F_num, G_num, lev, dom)
            den = dmp_mul(F_den, G_den, lev, dom)

        return per(num, den)

    def pow(f, n):
        r"""
        Raise `f` to a non-negative power `n`.

        Example
        =======
        >>> from sympy.polys.polyclasses import DMF
        >>> from sympy.polys.algebratools import ZZ
        >>> DMF(([ZZ(1), ZZ(-1)], [ZZ(1), ZZ(-2)]), ZZ).pow(2) == \
        ... DMF(([ZZ(1), ZZ(-2), ZZ(1)], [ZZ(1), ZZ(-4), ZZ(4)]), ZZ)
        True
        """
        if isinstance(n, int):
            return f.per(dmp_pow(f.num, n, f.lev, f.dom),
                         dmp_pow(f.den, n, f.lev, f.dom), cancel=False)
        else:
            raise TypeError("`int` expected, got %s" % type(n))

    def quo(f, g):
        r"""
        Computes quotient of fractions `f` and `g`.

        Example
        =======
        >>> from sympy.polys.polyclasses import DMF
        >>> from sympy.polys.algebratools import ZZ
        >>> DMF(([ZZ(1), ZZ(-1)], [ZZ(1), ZZ(2)]), ZZ).quo(
        ... DMF(([ZZ(1), ZZ(2)], [ZZ(2), ZZ(-1)]), ZZ)) == \
        ... DMF(([ZZ(2), ZZ(-3), ZZ(1)], [ZZ(1), ZZ(4), ZZ(4)]), ZZ)
        True
        """
        if isinstance(g, DMP):
            lev, dom, per, (F_num, F_den), G = f.poly_unify(g)
            num, den = F_num, dmp_mul(F_den, G, lev, dom)
        else:
            lev, dom, per, F, G = f.frac_unify(g)
            (F_num, F_den), (G_num, G_den) = F, G

            num = dmp_mul(F_num, G_den, lev, dom)
            den = dmp_mul(F_den, G_num, lev, dom)

        return per(num, den)

    exquo = quo

    def invert(f):
        r"""
        Computes inverse of a fraction `f`.

        Example
        =======
        >>> from sympy.polys.polyclasses import DMF
        >>> from sympy.polys.algebratools import ZZ
        >>> DMF(([ZZ(1), ZZ(2)], [ZZ(3), ZZ(4)]), ZZ).invert() == \
        ... DMF(([ZZ(3), ZZ(4)], [ZZ(1), ZZ(2)]), ZZ)
        True
        """
        return f.per(f.den, f.num, cancel=False)

    @property
    def is_zero(f):
        """
        Returns `True` if `f` is a zero fraction.

        Example
        =======
        >>> from sympy.polys.polyclasses import DMF
        >>> from sympy.polys.algebratools import ZZ
        >>> DMF(([[]], [[ZZ(1)]]), ZZ).is_zero
        True
        >>> DMF(([[ZZ(1)]], [[ZZ(1)]]), ZZ).is_zero
        False
        """
        return dmp_zero_p(f.num, f.lev)

    @property
    def is_one(f):
        """
        Returns `True` if `f` is a unit fraction.
        Example
        =======
        >>> from sympy.polys.polyclasses import DMF
        >>> from sympy.polys.algebratools import ZZ
        >>> DMF(([[]], [[ZZ(1)]]), ZZ).is_one
        False
        >>> DMF(([[ZZ(1)]], [[ZZ(1)]]), ZZ).is_one
        True
        """
        return dmp_one_p(f.num, f.lev, f.dom) and \
               dmp_one_p(f.den, f.lev, f.dom)

    def __neg__(f):
        return f.neg()

    def __add__(f, g):
        if isinstance(g, (DMP, DMF)):
            return f.add(g)

        try:
            return f.add(f.half_per(g))
        except TypeError:
            return NotImplemented

    def __radd__(f, g):
        return f.__add__(g)

    def __sub__(f, g):
        if isinstance(g, (DMP, DMF)):
            return f.sub(g)

        try:
            return f.sub(f.half_per(g))
        except TypeError:
            return NotImplemented

    def __rsub__(f, g):
        return (-f).__add__(g)

    def __mul__(f, g):
        if isinstance(g, (DMP, DMF)):
            return f.mul(g)

        try:
            return f.mul(f.half_per(g))
        except TypeError:
            return NotImplemented

    def __rmul__(f, g):
        return f.__mul__(g)

    def __pow__(f, n):
        return f.pow(n)

    def __div__(f, g):
        if isinstance(g, (DMP, DMF)):
            return f.exquo(g)

        try:
            return f.exquo(f.half_per(g))
        except TypeError:
            return NotImplemented

    __truediv__ = __div__

    def __eq__(f, g):
        try:
            if isinstance(g, DMP):
                _, _, _, (F_num, F_den), G = f.poly_unify(g)

                if f.lev == g.lev:
                    return dmp_one_p(F_den, f.lev, f.dom) and F_num == G
            else:
                _, _, _, F, G = f.frac_unify(g)

                if f.lev == g.lev:
                    return F == G
        except UnificationFailed:
            pass

        return False

    def __ne__(f, g):
        try:
            if isinstance(g, DMP):
                _, _, _, (F_num, F_den), G = f.poly_unify(g)

                if f.lev == g.lev:
                    return not (dmp_one_p(F_den, f.lev, f.dom) and F_num == G)
            else:
                _, _, _, F, G = f.frac_unify(g)

                if f.lev == g.lev:
                    return F != G
        except UnificationFailed:
            pass

        return True

    def __nonzero__(f):
        return not dmp_zero_p(f.num, f.lev)

def init_normal_ANP(rep, mod, dom):
    return ANP(dup_normal(rep, dom),
               dup_normal(mod, dom), dom)

class ANP(object):
    """Dense Algebraic Number Polynomials over a field. """

    __slots__ = ['rep', 'mod', 'dom']

    def __init__(self, rep, mod, dom):
        if type(rep) is dict:
            self.rep = dup_from_dict(rep, dom)
        else:
            if type(rep) is not list:
                rep = [dom.convert(rep)]

            self.rep = dup_strip(rep)

        if isinstance(mod, DMP):
            self.mod = mod.rep
        else:
            if type(mod) is dict:
                self.mod = dup_from_dict(mod, dom)
            else:
                self.mod = dup_strip(mod)

        self.dom = dom

    def __repr__(f):
        return "%s(%s, %s, %s)" % (f.__class__.__name__, f.rep, f.mod, f.dom)

    def __hash__(f):
        return hash((f.__class__.__name__, repr(f.rep), f.mod, f.dom))

    def __getstate__(self):
        return (self.rep, self.mod, self.dom)

    def __getnewargs__(self):
        return (self.rep, self.mod, self.dom)

    def __cmp__(f, g):
        """Make sorting deterministic. """
        k = len(f.rep) - len(g.rep)

        if not k:
            return cmp(f.rep, g.rep)
        else:
            return k

    def unify(f, g):
        """Unify representations of two algebraic numbers. """
        if not isinstance(g, ANP) or f.mod != g.mod:
            raise UnificationFailed("can't unify %s with %s" % (f, g))

        if f.dom == g.dom:
            return f.dom, f.per, f.rep, g.rep, f.mod
        else:
            dom = f.dom.unify(g.dom)

            F = dup_convert(f.rep, f.dom, dom)
            G = dup_convert(g.rep, g.dom, dom)

            if dom != f.dom and dom != g.dom:
                mod = dup_convert(f.mod, f.dom, dom)
            else:
                if dom == f.dom:
                    H = f.mod
                else:
                    H = g.mod

            per = lambda rep: ANP(rep, mod, dom)

        return dom, per, F, G, mod

    def per(f, rep, mod=None, dom=None):
        return ANP(rep, mod or f.mod, dom or f.dom)

    @classmethod
    def zero(cls, mod, dom):
        return ANP(0, mod, dom)

    @classmethod
    def one(cls, mod, dom):
        return ANP(1, mod, dom)

    def to_dict(f):
        """Convert `f` to a dict representation with native coefficients. """
        return dmp_to_dict(f.rep, 0)

    def to_sympy_dict(f):
        """Convert `f` to a dict representation with SymPy coefficients. """
        rep = dmp_to_dict(f.rep, 0)

        for k, v in rep.iteritems():
            rep[k] = f.dom.to_sympy(v)

        return rep

    def to_list(f):
        """Convert `f` to a list representation with native coefficients. """
        return f.rep

    def to_sympy_list(f):
        """Convert `f` to a list representation with SymPy coefficients. """
        return [ f.dom.to_sympy(c) for c in f.rep ]

    @classmethod
    def from_list(cls, rep, mod, dom):
        return ANP(dup_strip(map(dom.convert, rep)), mod, dom)

    def neg(f):
        return f.per(dup_neg(f.rep, f.dom))

    def add(f, g):
        dom, per, F, G, mod = f.unify(g)
        return per(dup_add(F, G, dom))

    def sub(f, g):
        dom, per, F, G, mod = f.unify(g)
        return per(dup_sub(F, G, dom))

    def mul(f, g):
        dom, per, F, G, mod = f.unify(g)
        return per(dup_rem(dup_mul(F, G, dom), mod, dom))

    def pow(f, n):
        """Raise `f` to a non-negative power `n`. """
        if isinstance(n, int):
            if n < 0:
                F, n = dup_invert(f.rep, f.mod, f.dom), -n
            else:
                F = f.rep

            return f.per(dup_rem(dup_pow(F, n, f.dom), f.mod, f.dom))
        else:
            raise TypeError("`int` expected, got %s" % type(n))

    def div(f, g):
        dom, per, F, G, mod = f.unify(g)
        return (per(dup_rem(dup_mul(F, dup_invert(G, mod, dom), dom), mod, dom)), self.zero(mod, dom))

    def rem(f, g):
        dom, _, _, _, mod = f.unify(g)
        return self.zero(mod, dom)

    def quo(f, g):
        dom, per, F, G, mod = f.unify(g)
        return per(dup_rem(dup_mul(F, dup_invert(G, mod, dom), dom), mod, dom))

    exquo = quo

    def LC(f):
        """Returns the leading coefficent of `f`. """
        return dup_LC(f.rep, f.dom)

    def TC(f):
        """Returns the trailing coefficent of `f`. """
        return dup_TC(f.rep, f.dom)

    @property
    def is_zero(f):
        """Returns `True` if `f` is a zero algebraic number. """
        return not f

    @property
    def is_one(f):
        """Returns `True` if `f` is a unit algebraic number. """
        return f.rep == [f.dom.one]

    @property
    def is_ground(f):
        """Returns `True` if `f` is an element of the ground domain. """
        return not f.rep or len(f.rep) == 1

    def __neg__(f):
        return f.neg()

    def __add__(f, g):
        if isinstance(g, ANP):
            return f.add(g)
        else:
            try:
                return f.add(f.per(g))
            except TypeError:
                return NotImplemented

    def __radd__(f, g):
        return f.__add__(g)

    def __sub__(f, g):
        if isinstance(g, ANP):
            return f.sub(g)
        else:
            try:
                return f.sub(f.per(g))
            except TypeError:
                return NotImplemented

    def __rsub__(f, g):
        return (-f).__add__(g)

    def __mul__(f, g):
        if isinstance(g, ANP):
            return f.mul(g)
        else:
            try:
                return f.mul(f.per(g))
            except TypeError:
                return NotImplemented

    def __rmul__(f, g):
        return f.__mul__(g)

    def __pow__(f, n):
        return f.pow(n)

    def __divmod__(f, g):
        return f.div(g)

    def __mod__(f, g):
        return f.rem(g)

    def __div__(f, g):
        if isinstance(g, ANP):
            return f.exquo(g)
        else:
            try:
                return f.exquo(f.per(g))
            except TypeError:
                return NotImplemented

    __truediv__ = __div__

    def __eq__(f, g):
        try:
            _, _, F, G, _ = f.unify(g)

            return F == G
        except UnificationFailed:
            return False

    def __ne__(f, g):
        try:
            _, _, F, G, _ = f.unify(g)

            return F != G
        except UnificationFailed:
            return True

    def __nonzero__(f):
        return bool(f.rep)
<|MERGE_RESOLUTION|>--- conflicted
+++ resolved
@@ -49,14 +49,9 @@
     dup_to_raw_dict, dmp_to_dict,
     dup_deflate, dmp_deflate,
     dup_terms_gcd, dmp_terms_gcd,
-<<<<<<< HEAD
-    dmp_list_terms, dmp_exclude,
-    dmp_permute
+    dmp_list_terms, dmp_slice_in,
+    dmp_exclude, dmp_permute
 )
-=======
-    dmp_list_terms,
-    dmp_slice_in)
->>>>>>> 1b5cd192
 
 from sympy.polys.densearith import (
     dup_add_term, dmp_add_term,
@@ -134,927 +129,7 @@
 from sympy.polys.polyerrors import (
     UnificationFailed,
     PolynomialError,
-<<<<<<< HEAD
-    DomainError,
-)
-
-def init_normal_GFP(rep, mod, dom):
-    return GFP(gf_normal(rep, mod, dom), mod, dom)
-
-class GFP(object):
-    """Univariate Polynomials over Galois Fields. """
-
-    __slots__ = ['rep', 'mod', 'lev', 'dom', 'sym']
-
-    def __init__(self, rep, mod, dom, symmetric=None):
-        if not dom.is_ZZ:
-            raise DomainError("only ZZ domains allowed in GFP")
-
-        if type(rep) is dict:
-            self.rep = gf_from_dict(rep, mod, dom)
-        else:
-            if type(rep) is not list:
-                self.rep = gf_normal([rep], mod, dom)
-            else:
-                self.rep = gf_trunc(rep, mod)
-
-        self.mod = mod
-        self.lev = 0
-        self.dom = dom
-
-        if symmetric is not None:
-            self.sym = symmetric
-        else:
-            self.sym = True
-
-    def __repr__(f):
-        return "%s(%s, %s, %s)" % (f.__class__.__name__, f.rep, f.mod, f.dom)
-
-    def __hash__(f):
-        return hash((f.__class__.__name__, repr(f.rep), f.mod, f.dom))
-
-    def __getstate__(self):
-        return (self.rep, self.mod, self.dom)
-
-    def __getnewargs__(self):
-        return (self.rep, self.mod, self.dom)
-
-    def unify(f, g):
-        """Unify representations of two GFP polynomials. """
-        if not isinstance(g, GFP) or f.mod != g.mod:
-            raise UnificationFailed("can't unify %s with %s" % (f, g))
-
-        sym = max(f.sym, g.sym)
-
-        if f.dom == g.dom:
-            return f.mod, f.dom, f.per, f.rep, g.rep
-        else:
-            mod, dom = f.mod, f.dom.unify(g.dom)
-
-            F = gf_convert(f.rep, mod, f.dom, dom)
-            G = gf_convert(g.rep, mod, g.dom, dom)
-
-            def per(rep, mod=mod, dom=dom, sym=sym):
-                return GFP(rep, mod, dom, sym)
-
-        return mod, dom, per, F, G
-
-    def per(f, rep):
-        """Create a GFP out of the given representation. """
-        return GFP(rep, f.mod, f.dom, f.sym)
-
-    def to_dict(f):
-        """Convert `f` to a dict representation with native coefficients. """
-        rep = gf_to_dict(f.rep, f.mod, f.sym)
-
-        for k, v in dict(rep).iteritems():
-            rep[(k,)] = v
-            del rep[k]
-
-        return rep
-
-    def to_sympy_dict(f):
-        """Convert `f` to a dict representation with SymPy coefficients. """
-        rep = gf_to_dict(f.rep, f.mod, f.sym)
-
-        for k, v in dict(rep).iteritems():
-            rep[(k,)] = f.dom.to_sympy(v)
-            del rep[k]
-
-        return rep
-
-    def to_field(f):
-        """Make the ground domain a field. """
-        return f
-
-    @classmethod
-    def zero(cls, dom, mod):
-        """
-        Returns a zero polynomial with modulus `mod` and domain `dom`.
-
-        Example
-        =======
-        >>> from sympy.polys.polyclasses import GFP
-        >>> from sympy.polys.algebratools import ZZ
-        >>> GFP.zero(ZZ, 2)
-        GFP([], 2, ZZ)
-        """
-        return GFP(0, mod, dom)
-
-    @classmethod
-    def one(cls, dom, mod):
-        r"""
-        Returns a one polynomial with modulus `mod` and domain `dom`.
-
-        Example
-        =======
-        >>> from sympy.polys.polyclasses import GFP
-        >>> from sympy.polys.algebratools import ZZ
-        >>> GFP.one(ZZ, 2) == \
-        ... GFP([ZZ(1)], 2, ZZ)
-        True
-        """
-        return GFP(1, mod, dom)
-
-    def trunc(f, mod):
-        r"""
-        Reduce `f` using new modulus.
-
-        Example
-        =======
-        >>> from sympy.polys.polyclasses import GFP
-        >>> from sympy.polys.algebratools import ZZ
-        >>> GFP([ZZ(7), ZZ(-2), ZZ(3)], 11, ZZ).trunc(5) == \
-        ... GFP([ZZ(2), ZZ(4), ZZ(3)], 5, ZZ)
-        True
-        """
-        if mod == f.mod:
-            return f
-        else:
-            return GFP(gf_trunc(f.rep, mod), mod, f.dom, f.sym)
-
-    def convert(f, dom):
-        r"""
-        Convert the ground domain of `f`.
-
-        Example
-        =======
-        >>> from sympy.polys.polyclasses import GFP
-        >>> from sympy.polys.algebratools import ZZ
-        >>> GFP([ZZ(1), ZZ(4), ZZ(0)], 3, ZZ).convert(ZZ) == \
-        ... GFP([ZZ(1), ZZ(4), ZZ(0)], 3, ZZ)
-        True
-        """
-        if f.dom == dom:
-            return f
-        elif dom.is_ZZ:
-            return GFP(gf_convert(f.rep, f.mod, f.dom, dom), f.mod, dom, f.sym)
-        else:
-            raise DomainError("can't convert GFP ground domain to %s" % dom)
-
-    def coeffs(f, order=None):
-        """
-        Returns all non-zero coefficients from `f`.
-
-        Example
-        =======
-        >>> from sympy.polys.polyclasses import GFP
-        >>> from sympy.polys.algebratools import ZZ
-        >>> GFP([ZZ(1), ZZ(2), ZZ(0), ZZ(4)], 5, ZZ).coeffs()
-        [1, 2, -1]
-        """
-        if not f:
-            return [f.dom.zero]
-        elif not f.sym:
-            return [ c for c in f.rep if c ]
-        else:
-            return [ gf_int(c, f.mod) for c in f.rep if c ]
-
-    def monoms(f, order=None):
-        """
-        Returns all non-zero monomials from `f`.
-
-        Example
-        =======
-        >>> from sympy.polys.polyclasses import GFP
-        >>> from sympy.polys.algebratools import ZZ
-        >>> GFP([ZZ(1), ZZ(2), ZZ(0), ZZ(4)], 5, ZZ).monoms()
-        [(3,), (2,), (0,)]
-        """
-        n = gf_degree(f.rep)
-
-        if n < 0:
-            return [(0,)]
-        else:
-            return [ (n-i,) for i, c in enumerate(f.rep) if c ]
-
-    def terms(f, order=None):
-        """
-        Returns all non-zero terms from `f`.
-
-        Example
-        =======
-        >>> from sympy.polys.polyclasses import GFP
-        >>> from sympy.polys.algebratools import ZZ
-        >>> GFP([ZZ(1), ZZ(2), ZZ(0), ZZ(4)], 5, ZZ).terms()
-        [((3,), 1), ((2,), 2), ((0,), -1)]
-        """
-        n = gf_degree(f.rep)
-
-        if n < 0:
-            return [((0,), f.dom.zero)]
-        elif not f.sym:
-            return [ ((n-i,), c) for i, c in enumerate(f.rep) if c ]
-        else:
-            return [ ((n-i,), gf_int(c, f.mod)) for i, c in enumerate(f.rep) if c ]
-
-    def all_coeffs(f):
-        """
-        Returns all coefficients from `f`.
-
-        Example
-        =======
-        >>> from sympy.polys.polyclasses import GFP
-        >>> from sympy.polys.algebratools import ZZ
-        >>> GFP([ZZ(1), ZZ(2), ZZ(0), ZZ(4)], 5, ZZ).all_coeffs()
-        [1, 2, 0, -1]
-        """
-        if not f:
-            return [f.dom.zero]
-        elif not f.sym:
-            return [ c for c in f.rep ]
-        else:
-            return [ gf_int(c, f.mod) for c in f.rep ]
-
-    def all_monoms(f):
-        """
-        Returns all monomials from `f`.
-
-        Example
-        =======
-        >>> from sympy.polys.polyclasses import GFP
-        >>> from sympy.polys.algebratools import ZZ
-        >>> GFP([ZZ(1), ZZ(2), ZZ(0), ZZ(4)], 5, ZZ).all_monoms()
-        [(3,), (2,), (1,), (0,)]
-        """
-        n = gf_degree(f.rep)
-
-        if n < 0:
-            return [((0,), f.dom.zero)]
-        else:
-            return [ (n-i,) for i, c in enumerate(f.rep) ]
-
-    def all_terms(f):
-        """
-        Returns all terms from `f`.
-
-        Example
-        =======
-        >>> from sympy.polys.polyclasses import GFP
-        >>> from sympy.polys.algebratools import ZZ
-        >>> GFP([ZZ(1), ZZ(2), ZZ(0), ZZ(4)], 5, ZZ).all_terms()
-        [((3,), 1), ((2,), 2), ((1,), 0), ((0,), -1)]
-        """
-        n = gf_degree(f.rep)
-
-        if n < 0:
-            return [((0,), f.dom.zero)]
-        elif not f.sym:
-            return [ ((n-i,), c) for i, c in enumerate(f.rep) ]
-        else:
-            return [ ((n-i,), gf_int(c, f.mod)) for i, c in enumerate(f.rep) ]
-
-    def deflate(f):
-        r"""
-        Reduce degree of `f` by mapping `x**m` to `y`.
-
-        Example
-        =======
-        >>> from sympy.polys.polyclasses import GFP
-        >>> from sympy.polys.algebratools import ZZ
-        >>> GFP([ZZ(1), ZZ(0), ZZ(0), ZZ(1)], 5, ZZ).deflate() == \
-        ... (3, GFP([ZZ(1), ZZ(1)], 5, ZZ))
-        True
-        """
-        j, F = dup_deflate(f.rep, f.dom)
-        return j, f.per(F)
-
-    def terms_gcd(f):
-        r"""
-        Remove GCD of terms from the polynomial `f`.
-
-        Example
-        =======
-        >>> from sympy.polys.polyclasses import GFP
-        >>> from sympy.polys.algebratools import ZZ
-        >>> GFP([ZZ(1), ZZ(0), ZZ(1), ZZ(0), ZZ(0)], 5, ZZ).terms_gcd() == \
-        ... (2, GFP([ZZ(1), ZZ(0), ZZ(1)], 5, ZZ))
-        True
-        """
-        j, F = dup_terms_gcd(f.rep, f.dom)
-        return j, f.per(F)
-
-    def add_ground(f, c):
-        r"""
-        Add an element of the ground domain to `f`.
-
-        Example
-        =======
-        >>> from sympy.polys.polyclasses import GFP
-        >>> from sympy.polys.algebratools import ZZ
-        >>> GFP([ZZ(3), ZZ(2), ZZ(4)], 5, ZZ).add_ground(2) == \
-        ... GFP([ZZ(3), ZZ(2), ZZ(1)], 5, ZZ)
-        True
-        """
-        return f.per(gf_add_ground(f.rep, f.dom.convert(c), f.mod, f.dom))
-
-    def sub_ground(f, c):
-        r"""
-        Subtract an element of the ground domain from `f`.
-
-        Example
-        =======
-        >>> from sympy.polys.polyclasses import GFP
-        >>> from sympy.polys.algebratools import ZZ
-        >>> GFP([ZZ(3), ZZ(2), ZZ(4)], 5, ZZ).sub_ground(2) == \
-        ... GFP([ZZ(3), ZZ(2), ZZ(2)], 5, ZZ)
-        True
-        """
-        return f.per(gf_sub_ground(f.rep, f.dom.convert(c), f.mod, f.dom))
-
-    def mul_ground(f, c):
-        r"""
-        Multiply `f` by an element of the ground domain.
-
-        Example
-        =======
-        >>> from sympy.polys.polyclasses import GFP
-        >>> from sympy.polys.algebratools import ZZ
-        >>> GFP([ZZ(3), ZZ(2), ZZ(4)], 5, ZZ).mul_ground(2) == \
-        ... GFP([ZZ(1), ZZ(4), ZZ(3)], 5, ZZ)
-        True
-        """
-        return f.per(gf_mul_ground(f.rep, f.dom.convert(c), f.mod, f.dom))
-
-    def exquo_ground(f, c):
-        r"""
-        Divide `f` by an element of the ground domain.
-
-        Example
-        =======
-        >>> from sympy.polys.polyclasses import GFP
-        >>> from sympy.polys.algebratools import ZZ
-        >>> GFP([ZZ(3), ZZ(2), ZZ(4)], 5, ZZ).exquo_ground(2) == \
-        ... GFP([ZZ(4), ZZ(1), ZZ(2)], 5, ZZ)
-        True
-        """
-        return f.per(gf_exquo_ground(f.rep, f.dom.convert(c), f.mod, f.dom))
-
-    def neg(f):
-        r"""
-        Negate all cefficients in `f`.
-
-        Example
-        =======
-        >>> from sympy.polys.polyclasses import GFP
-        >>> from sympy.polys.algebratools import ZZ
-        >>> GFP([ZZ(3), ZZ(2), ZZ(1), ZZ(0)], 5, ZZ).neg() == \
-        ... GFP([ZZ(2), ZZ(3), ZZ(4), ZZ(0)], 5, ZZ)
-        True
-        """
-        return f.per(gf_neg(f.rep, f.mod, f.dom))
-
-    def add(f, g):
-        r"""
-        Add two univariate polynomials `f` and `g`.
-
-        Example
-        =======
-        >>> from sympy.polys.polyclasses import GFP
-        >>> from sympy.polys.algebratools import ZZ
-        >>> GFP([ZZ(3), ZZ(2), ZZ(4)], 5, ZZ).add(
-        ... GFP([ZZ(2), ZZ(2), ZZ(2)], 5, ZZ)) == \
-        ... GFP([ZZ(4), ZZ(1)], 5, ZZ)
-        True
-        """
-        mod, dom, per, F, G = f.unify(g)
-        return per(gf_add(F, G, mod, dom))
-
-    def sub(f, g):
-        r"""
-        Subtract two univariate polynomials `f` and `g`.
-
-        Example
-        =======
-        >>> from sympy.polys.polyclasses import GFP
-        >>> from sympy.polys.algebratools import ZZ
-        >>> GFP([ZZ(3), ZZ(2), ZZ(4)], 5, ZZ).sub(
-        ... GFP([ZZ(2), ZZ(2), ZZ(2)], 5, ZZ)) == \
-        ... GFP([ZZ(1), ZZ(0), ZZ(2)], 5, ZZ)
-        True
-        """
-        mod, dom, per, F, G = f.unify(g)
-        return per(gf_sub(F, G, mod, dom))
-
-    def mul(f, g):
-        r"""
-        Multiply two univariate polynomials `f` and `g`.
-
-        Example
-        =======
-        >>> from sympy.polys.polyclasses import GFP
-        >>> from sympy.polys.algebratools import ZZ
-        >>> GFP([ZZ(3), ZZ(2), ZZ(4)], 5, ZZ).mul(
-        ... GFP([ZZ(2), ZZ(2), ZZ(2)], 5, ZZ)) == \
-        ... GFP([ZZ(1), ZZ(0), ZZ(3), ZZ(2), ZZ(3)], 5, ZZ)
-        True
-        """
-        mod, dom, per, F, G = f.unify(g)
-        return per(gf_mul(F, G, mod, dom))
-
-    def sqr(f):
-        r"""
-        Square a univariate polynomial `f`.
-
-        Example
-        =======
-        >>> from sympy.polys.polyclasses import GFP
-        >>> from sympy.polys.algebratools import ZZ
-        >>> GFP([ZZ(3), ZZ(2), ZZ(4)], 5, ZZ).sqr() == \
-        ... GFP([ZZ(4), ZZ(2), ZZ(3), ZZ(1), ZZ(1)], 5, ZZ)
-        True
-        """
-        return f.per(gf_sqr(f.rep, f.mod, f.dom))
-
-    def pow(f, n):
-        r"""
-        Raise `f` to a non-negative power `n`.
-
-        Example
-        =======
-        >>> from sympy.polys.polyclasses import GFP
-        >>> from sympy.polys.algebratools import ZZ
-        >>> GFP([ZZ(3), ZZ(2), ZZ(4)], 5, ZZ).pow(3) == \
-        ... GFP([ZZ(2), ZZ(4), ZZ(4), ZZ(2), ZZ(2), ZZ(1), ZZ(4)], 5, ZZ)
-        True
-        """
-        if isinstance(n, int):
-            return f.per(gf_pow(f.rep, n, f.mod, f.dom))
-        else:
-            raise TypeError("`int` expected, got %s" % type(n))
-
-    def div(f, g):
-        r"""
-        Polynomial division with remainder of `f` and `g`.
-
-        Example
-        =======
-        >>> from sympy.polys.polyclasses import GFP
-        >>> from sympy.polys.algebratools import ZZ
-        >>> GFP([ZZ(1), ZZ(0), ZZ(1), ZZ(1)], 2, ZZ).div(
-        ... GFP([ZZ(1), ZZ(1), ZZ(0)], 2, ZZ)) == \
-        ... (GFP([ZZ(1), ZZ(1)], 2, ZZ), GFP([ZZ(1)], 2, ZZ))
-        True
-        """
-        mod, dom, per, F, G = f.unify(g)
-        q, r = gf_div(F, G, mod, dom)
-        return per(q), per(r)
-
-    def rem(f, g):
-        r"""
-        Computes polynomial remainder in of `f` and `g`.
-
-        Example
-        =======
-        >>> from sympy.polys.polyclasses import GFP
-        >>> from sympy.polys.algebratools import ZZ
-        >>> GFP([ZZ(1), ZZ(0), ZZ(1), ZZ(1)], 2, ZZ).rem(
-        ... GFP([ZZ(1), ZZ(1), ZZ(0)], 2, ZZ)) == \
-        ... GFP([ZZ(1)], 2, ZZ)
-        True
-        """
-        mod, dom, per, F, G = f.unify(g)
-        return per(gf_rem(F, G, mod, dom))
-
-    def quo(f, g):
-        r"""
-        Computes polynomial quotient in of `f` and `g`.
-
-        Example
-        =======
-        >>> from sympy.polys.polyclasses import GFP
-        >>> from sympy.polys.algebratools import ZZ
-        >>> GFP([ZZ(1), ZZ(0), ZZ(1), ZZ(1)], 2, ZZ).quo(
-        ... GFP([ZZ(1), ZZ(1), ZZ(0)], 2, ZZ)) #doctest: +SKIP
-        Traceback (most recent call last):
-        ...
-        ExactQuotientFailed: [1, 1, 0] does not divide [1, 0, 1, 1]
-        >>> GFP([ZZ(1), ZZ(0), ZZ(3), ZZ(2), ZZ(3)], 5, ZZ).quo(
-        ... GFP([ZZ(2), ZZ(2), ZZ(2)], 5, ZZ)) == \
-        ... GFP([ZZ(3), ZZ(2), ZZ(4)], 5, ZZ)
-        True
-        """
-        mod, dom, per, F, G = f.unify(g)
-        return per(gf_quo(F, G, mod, dom))
-
-    def exquo(f, g):
-        r"""
-        Computes polynomial exact quotient in of `f` and `g`.
-
-        Example
-        =======
-        >>> from sympy.polys.polyclasses import GFP
-        >>> from sympy.polys.algebratools import ZZ
-        >>> GFP([ZZ(1), ZZ(0), ZZ(1), ZZ(1)], 2, ZZ).exquo(
-        ... GFP([ZZ(1), ZZ(1), ZZ(0)], 2, ZZ)) == \
-        ... GFP([ZZ(1), ZZ(1)], 2, ZZ)
-        True
-        >>> GFP([ZZ(1), ZZ(0), ZZ(3), ZZ(2), ZZ(3)], 5, ZZ).exquo(
-        ... GFP([ZZ(2), ZZ(2), ZZ(2)], 5, ZZ)) == \
-        ... GFP([ZZ(3), ZZ(2), ZZ(4)], 5, ZZ)
-        True
-        """
-        mod, dom, per, F, G = f.unify(g)
-        return per(gf_exquo(F, G, mod, dom))
-
-    def degree(f):
-        """
-        Returns the leading degree of `f`.
-
-        Example
-        =======
-        >>> from sympy.polys.polyclasses import GFP
-        >>> from sympy.polys.algebratools import ZZ
-        >>> GFP([ZZ(1), ZZ(1), ZZ(2), ZZ(0)], 5, ZZ).degree()
-        3
-        >>> GFP([], 5, ZZ).degree()
-        -1
-        """
-        return gf_degree(f.rep)
-
-    def LC(f):
-        """
-        Returns the leading coefficent of `f`.
-
-        Example
-        =======
-        >>> from sympy.polys.polyclasses import GFP
-        >>> from sympy.polys.algebratools import ZZ
-        >>> GFP([ZZ(3), ZZ(0), ZZ(1)], 5, ZZ).LC()
-        3
-        """
-        return gf_LC(f.rep, f.dom)
-
-    def TC(f):
-        """
-        Returns the trailing coefficent of `f`.
-
-        Example
-        =======
-        >>> from sympy.polys.polyclasses import GFP
-        >>> from sympy.polys.algebratools import ZZ
-        >>> GFP([ZZ(3), ZZ(0), ZZ(1)], 5, ZZ).TC()
-        1
-        """
-        return gf_TC(f.rep, f.dom)
-
-    def gcdex(f, g):
-        r"""
-        Extended Euclidean algorithm.
-
-        Example
-        =======
-        >>> from sympy.polys.polyclasses import GFP
-        >>> from sympy.polys.algebratools import ZZ
-        >>> GFP([ZZ(1), ZZ(8), ZZ(7)], 11, ZZ).gcdex(
-        ... GFP([ZZ(1), ZZ(7), ZZ(1), ZZ(7)], 11, ZZ)) == \
-        ... (GFP([ZZ(5), ZZ(6)], 11, ZZ), GFP([ZZ(6)], 11, ZZ),
-        ...  GFP([ZZ(1), ZZ(7)], 11, ZZ))
-        True
-        """
-        mod, dom, per, F, G = f.unify(g)
-        s, t, h = gf_gcdex(F, G, mod, dom)
-        return per(s), per(t), per(h)
-
-    def gcd(f, g):
-        r"""
-        Returns polynomial GCD of `f` and `g`.
-
-        Example
-        =======
-        >>> from sympy.polys.polyclasses import GFP
-        >>> from sympy.polys.algebratools import ZZ
-        >>> GFP([ZZ(1), ZZ(8), ZZ(7)], 11, ZZ).gcd(
-        ... GFP([ZZ(1), ZZ(7), ZZ(1), ZZ(7)], 11, ZZ)) == \
-        ... GFP([ZZ(1), ZZ(7)], 11, ZZ)
-        True
-        """
-        mod, dom, per, F, G = f.unify(g)
-        return per(gf_gcd(F, G, mod, dom))
-
-    def lcm(f, g):
-        r"""
-        Returns polynomial LCM of `f` and `g`.
-
-        Example
-        =======
-        >>> from sympy.polys.polyclasses import GFP
-        >>> from sympy.polys.algebratools import ZZ
-        >>> GFP([ZZ(1), ZZ(8), ZZ(7)], 11, ZZ).lcm(
-        ... GFP([ZZ(1), ZZ(7), ZZ(1), ZZ(7)], 11, ZZ)) == \
-        ... GFP([ZZ(1), ZZ(8), ZZ(8), ZZ(8), ZZ(7)], 11, ZZ)
-        True
-        """
-        mod, dom, per, F, G = f.unify(g)
-        return per(gf_lcm(F, G, mod, dom))
-
-    def cofactors(f, g):
-        r"""
-        Returns polynomial GCD and cofactors of `f` and `g`.
-
-        Example
-        =======
-        >>> from sympy.polys.polyclasses import GFP
-        >>> from sympy.polys.algebratools import ZZ
-        >>> GFP([ZZ(1), ZZ(8), ZZ(7)], 11, ZZ).cofactors(
-        ... GFP([ZZ(1), ZZ(7), ZZ(1), ZZ(7)], 11, ZZ)) == \
-        ... (GFP([ZZ(1), ZZ(7)], 11, ZZ), GFP([ZZ(1), ZZ(1)], 11, ZZ),
-        ...  GFP([ZZ(1), ZZ(0), ZZ(1)], 11, ZZ))
-        True
-        """
-        mod, dom, per, F, G = f.unify(g)
-        h, s, t = gf_cofactors(F, G, mod, dom)
-        return per(h), per(s), per(t)
-
-    def monic(f):
-        r"""
-        Divides all coefficients by `LC(f)`.
-
-        Example
-        =======
-        >>> from sympy.polys.polyclasses import GFP
-        >>> from sympy.polys.algebratools import ZZ
-        >>> GFP([ZZ(3), ZZ(2), ZZ(4)], 5, ZZ).monic() == \
-        ... GFP([ZZ(1), ZZ(4), ZZ(3)], 5, ZZ)
-        True
-        """
-        return f.per(gf_monic(f.rep, f.mod, f.dom)[1])
-
-    def diff(f, m=1):
-        r"""
-        Computes partial derivative of `f`.
-
-        Example
-        =======
-        >>> from sympy.polys.polyclasses import GFP
-        >>> from sympy.polys.algebratools import ZZ
-        >>> GFP([ZZ(3), ZZ(2), ZZ(4)], 5, ZZ).diff() == \
-        ... GFP([ZZ(1), ZZ(2)], 5, ZZ)
-        True
-        """
-        if isinstance(m, int):
-            if not m:
-                return f
-
-            rep = f.rep
-
-            for i in xrange(0, m):
-                rep = gf_diff(f.rep, f.mod, f.dom)
-
-            return f.per(rep)
-        else:
-            raise TypeError("`int` expected, got %s" % type(m))
-
-    def eval(f, a):
-        """
-        Evaluates `f` at the given point `a`.
-
-        Example
-        =======
-        >>> from sympy.polys.polyclasses import GFP
-        >>> from sympy.polys.algebratools import ZZ
-        >>> GFP([ZZ(3), ZZ(2), ZZ(4)], 5, ZZ).eval(2)
-        0
-        """
-        return gf_eval(f.rep, f.dom.convert(a), f.mod, f.dom)
-
-    def compose(f, g):
-        r"""
-        Computes functional composition of `f` and `g`.
-
-        Example
-        =======
-        >>> from sympy.polys.polyclasses import GFP
-        >>> from sympy.polys.algebratools import ZZ
-        >>> GFP([ZZ(3), ZZ(2), ZZ(4)], 5, ZZ).compose(
-        ... GFP([ZZ(2), ZZ(2), ZZ(2)], 5, ZZ)) == \
-        ... GFP([ZZ(2), ZZ(4), ZZ(0), ZZ(3), ZZ(0)], 5, ZZ)
-        True
-        """
-        mod, dom, per, F, G = f.unify(g)
-        return per(gf_compose(F, G, mod, dom))
-
-    def sqf_part(f):
-        r"""
-        Computes square-free part of `f`.
-
-        Example
-        =======
-        >>> from sympy.polys.polyclasses import GFP
-        >>> from sympy.polys.algebratools import ZZ
-        >>> GFP([ZZ(1), ZZ(1), ZZ(3), ZZ(0), ZZ(1), ZZ(0), ZZ(2), ZZ(2), ZZ(1)],
-        ... 5, ZZ).sqf_part() == \
-        ... GFP([ZZ(1), ZZ(4), ZZ(3)], 5, ZZ)
-        True
-        """
-        return f.per(gf_sqf_part(f.rep, f.mod, f.dom))
-
-    def sqf_list(f):
-        r"""
-        Returns a list of square-free factors of `f`.
-
-        Example
-        =======
-        >>> from sympy.polys.polyclasses import GFP
-        >>> from sympy.polys.algebratools import ZZ
-        >>> GFP({11: ZZ(1), 0: ZZ(1)}, 11, ZZ).sqf_list() == \
-        ... (1, [(GFP([ZZ(1), ZZ(1)], 11, ZZ), 11)])
-        True
-        """
-        coeff, factors = gf_sqf_list(f.rep, f.mod, f.dom)
-        return coeff, [ (f.per(g), k) for g, k in factors ]
-
-    def factor_list(f):
-        r"""
-        Returns a list of irreducible factors of `f`.
-
-        Example
-        =======
-        >>> from sympy.polys.polyclasses import GFP
-        >>> from sympy.polys.algebratools import ZZ
-        >>> GFP([ZZ(5), ZZ(2), ZZ(7), ZZ(2)], 11, ZZ).factor_list() == \
-        ... (5, [(GFP([ZZ(1), ZZ(2)], 11, ZZ), 1),
-        ...  (GFP([ZZ(1), ZZ(8)], 11, ZZ), 2)])
-        True
-        """
-        coeff, factors = gf_factor(f.rep, f.mod, f.dom)
-        return coeff, [ (f.per(g), k) for g, k in factors ]
-
-    @property
-    def is_zero(f):
-        """
-        Returns `True` if `f` is a zero polynomial.
-
-        Example
-        =======
-        >>> from sympy.polys.polyclasses import GFP
-        >>> from sympy.polys.algebratools import ZZ
-        >>> GFP([], 5, ZZ).is_zero
-        True
-        >>> GFP([ZZ(1)], 5, ZZ).is_zero
-        False
-        """
-        return not f
-
-    @property
-    def is_one(f):
-        """
-        Returns `True` if `f` is a unit polynomial.
-
-        Example
-        =======
-        >>> from sympy.polys.polyclasses import GFP
-        >>> from sympy.polys.algebratools import ZZ
-        >>> GFP([], 5, ZZ).is_one
-        False
-        >>> GFP([ZZ(1)], 5, ZZ).is_one
-        True
-        """
-        return f.rep == [f.dom.one]
-
-    @property
-    def is_ground(f):
-        """
-        Returns `True` if `f` is an element of the ground domain.
-
-        Example
-        =======
-        >>> from sympy.polys.polyclasses import GFP
-        >>> from sympy.polys.algebratools import ZZ
-        >>> GFP([ZZ(1), ZZ(0)], 5, ZZ).is_ground
-        False
-        >>> GFP([ZZ(1)], 5, ZZ).is_ground
-        True
-        """
-        return len(f.rep) <= 1
-
-    @property
-    def is_sqf(f):
-        """
-        Returns `True` if `f` is a square-free polynomial.
-
-        Example
-        =======
-        >>> from sympy.polys.polyclasses import GFP
-        >>> from sympy.polys.algebratools import ZZ
-        >>> GFP([ZZ(3), ZZ(2), ZZ(4)], 5, ZZ).is_sqf
-        True
-        >>> GFP([ZZ(2), ZZ(4), ZZ(4), ZZ(2), ZZ(2), ZZ(1), ZZ(4)], 5, ZZ).is_sqf
-        False
-        """
-        return gf_sqf_p(f.rep, f.mod, f.dom)
-
-    @property
-    def is_monic(f):
-        """
-        Returns `True` if the leading coefficient of `f` is one.
-
-        Example
-        =======
-        >>> from sympy.polys.polyclasses import GFP
-        >>> from sympy.polys.algebratools import ZZ
-        >>> GFP([ZZ(3), ZZ(2), ZZ(4)], 5, ZZ).is_monic
-        False
-        >>> GFP([ZZ(1), ZZ(4), ZZ(3)], 5, ZZ).is_monic
-        True
-        """
-        return f.dom.is_one(gf_LC(f.rep, f.dom))
-
-    @property
-    def is_irreducible(f):
-        """
-        Returns `True` if `f` has no factors over its domain.
-
-        Example
-        =======
-        >>> from sympy.polys.polyclasses import GFP
-        >>> from sympy.polys.algebratools import ZZ
-        >>> GFP([ZZ(1), ZZ(4), ZZ(2), ZZ(2), ZZ(3), ZZ(2), ZZ(4), ZZ(1), ZZ(4),
-        ... ZZ(0), ZZ(4)], 5, ZZ).is_irreducible
-        True
-        >>> GFP([ZZ(3), ZZ(2), ZZ(4)], 5, ZZ).is_irreducible
-        False
-        """
-        return gf_irreducible_p(f.rep, f.mod, f.dom)
-
-    def __neg__(f):
-        return f.neg()
-
-    def __add__(f, g):
-        if isinstance(g, GFP):
-            return f.add(g)
-        else:
-            try:
-                return f.add_ground(g)
-            except TypeError:
-                return NotImplemented
-
-    def __radd__(f, g):
-        return f.__add__(g)
-
-    def __sub__(f, g):
-        if isinstance(g, GFP):
-            return f.sub(g)
-        else:
-            try:
-                return f.sub_ground(g)
-            except TypeError:
-                return NotImplemented
-
-    def __rsub__(f, g):
-        return (-f).__add__(g)
-
-    def __mul__(f, g):
-        if isinstance(g, GFP):
-            return f.mul(g)
-        else:
-            try:
-                return f.mul_ground(g)
-            except TypeError:
-                return NotImplemented
-
-    def __rmul__(f, g):
-        return f.__mul__(g)
-
-    def __pow__(f, n):
-        return f.pow(n)
-
-    def __divmod__(f, g):
-        return f.div(g)
-
-    def __mod__(f, g):
-        return f.rem(g)
-
-    def __floordiv__(f, g):
-        if isinstance(g, GFP):
-            return f.exquo(g)
-        else:
-            try:
-                return f.exquo_ground(g)
-            except TypeError:
-                return NotImplemented
-
-    def __eq__(f, g):
-        try:
-            _, _, _, F, G = f.unify(g)
-
-            return F == G
-        except UnificationFailed:
-            return False
-
-    def __ne__(f, g):
-        try:
-            _, _, _, F, G = f.unify(g)
-
-            return F != G
-        except UnificationFailed:
-            return True
-
-    def __nonzero__(f):
-        return bool(f.rep)
-=======
     DomainError)
->>>>>>> 1b5cd192
 
 def init_normal_DMP(rep, lev, dom):
     return DMP(dmp_normal(rep, lev, dom), dom, lev)
@@ -1513,7 +588,6 @@
         return f.per(dmp_sub_ground(f.rep, f.dom.convert(c), f.lev, f.dom))
 
     def mul_ground(f, c):
-<<<<<<< HEAD
         r"""
         Multiply `f` by a an element of the ground domain.
 
@@ -1556,17 +630,6 @@
         ... DMP([QQ(3, 2), QQ(0), QQ(1)], QQ)
         True
         """
-=======
-        """Multiply ``f`` by a an element of the ground domain. """
-        return f.per(dmp_mul_ground(f.rep, f.dom.convert(c), f.lev, f.dom))
-
-    def quo_ground(f, c):
-        """Quotient of ``f`` by a an element of the ground domain. """
-        return f.per(dmp_quo_ground(f.rep, f.dom.convert(c), f.lev, f.dom))
-
-    def exquo_ground(f, c):
-        """Exact quotient of ``f`` by a an element of the ground domain. """
->>>>>>> 1b5cd192
         return f.per(dmp_exquo_ground(f.rep, f.dom.convert(c), f.lev, f.dom))
 
     def abs(f):
@@ -2112,7 +1175,7 @@
         """
         lev, dom, per, F, G = f.unify(g)
         if includePRS:
-            res, R = dmp_resultant(F, G, lev, dom, includePRS)
+            res, R = dmp_resultant(F, G, lev, dom, includePRS=includePRS)
             return per(res, kill=True), map(per, R)
         return per(dmp_resultant(F, G, lev, dom), kill=True)
 
