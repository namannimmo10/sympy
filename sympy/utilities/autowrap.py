--- conflicted
+++ resolved
@@ -215,10 +215,13 @@
 class CythonCodeWrapper(CodeWrapper):
     """Wrapper that uses Cython"""
 
-<<<<<<< HEAD
     setup_template = """\
-from distutils.core import setup
-from distutils.extension import Extension
+try:
+    from setuptools import setup
+    from setuptools import Extension
+except ImportError:
+    from distutils.core import setup
+    from distutils.extension import Extension
 from Cython.Distutils import build_ext
 {np_import}
 
@@ -232,24 +235,6 @@
                             )],
     )\
 """
-=======
-    setup_template = (
-        "try:\n"
-        "    from setuptools import setup\n"
-        "    from setuptools import Extension\n"
-        "except ImportError:\n"
-        "    from distutils.core import setup\n"
-        "    from distutils.extension import Extension\n"
-        "from Cython.Distutils import build_ext\n"
-        "{np_import}"
-        "\n"
-        "setup(\n"
-        "    cmdclass = {{'build_ext': build_ext}},\n"
-        "    ext_modules = [Extension({ext_args},\n"
-        "                             extra_compile_args=['-std=c99'])],\n"
-        "{np_includes}"
-        "        )")
->>>>>>> e9bc845e
 
     pyx_imports = (
         "import numpy as np\n"
@@ -553,15 +538,10 @@
         the generated code and the wrapper input files are left intact in the
         specified path.
     args : iterable, optional
-<<<<<<< HEAD
-        An iterable of symbols. Specifies the argument sequence for the
-        function.
-=======
         An ordered iterable of symbols. Specifies the argument sequence for the
         function.
     flags : iterable, optional
         Additional option flags that will be passed to the backend.
->>>>>>> e9bc845e
     verbose : bool, optional
         If True, autowrap will not mute the command line backends. This can be
         helpful for debugging.
@@ -608,11 +588,8 @@
 
     code_generator = get_code_generator(language, "autowrap")
     CodeWrapperClass = _get_code_wrapper_class(backend)
-<<<<<<< HEAD
     code_wrapper = CodeWrapperClass(code_generator, tempdir, flags, verbose,
                                     **kwargs)
-=======
-    code_wrapper = CodeWrapperClass(code_generator, tempdir, flags, verbose)
 
     helps = []
     for name_h, expr_h, args_h in helpers:
@@ -622,7 +599,6 @@
         if expr.has(expr_h):
             name_h = binary_function(name_h, expr_h, backend = 'dummy')
             expr = expr.subs(expr_h, name_h(*args_h))
->>>>>>> e9bc845e
     try:
         routine = make_routine('autofunc', expr, args)
     except CodeGenArgumentListError as e:
