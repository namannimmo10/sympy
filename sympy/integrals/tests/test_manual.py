from sympy import (sin, cos, tan, sec, csc, cot, log, exp, atan, asin, acos,
                   Symbol, Integral, integrate, pi, Dummy, Derivative,
                   diff, I, sqrt, erf, Piecewise, Eq, symbols, Rational,
                   And, Heaviside, S, asinh, acosh, atanh, acoth, expand,
                   Function)
from sympy.integrals.manualintegrate import manualintegrate, find_substitutions, \
    _parts_rule

x, y, z, u, n, a, b, c = symbols('x y z u n a b c')
f = Function('f')

def test_find_substitutions():
    assert find_substitutions((cot(x)**2 + 1)**2*csc(x)**2*cot(x)**2, x, u) == \
        [(cot(x), 1, -u**6 - 2*u**4 - u**2)]
    assert find_substitutions((sec(x)**2 + tan(x) * sec(x)) / (sec(x) + tan(x)),
                              x, u) == [(sec(x) + tan(x), 1, 1/u)]
    assert find_substitutions(x * exp(-x**2), x, u) == [(-x**2, -S.Half, exp(u))]


def test_manualintegrate_polynomials():
    assert manualintegrate(y, x) == x*y
    assert manualintegrate(exp(2), x) == x * exp(2)
    assert manualintegrate(x**2, x) == x**3 / 3
    assert manualintegrate(3 * x**2 + 4 * x**3, x) == x**3 + x**4

    assert manualintegrate((x + 2)**3, x) == (x + 2)**4 / 4
    assert manualintegrate((3*x + 4)**2, x) == (3*x + 4)**3 / 9

    assert manualintegrate((u + 2)**3, u) == (u + 2)**4 / 4
    assert manualintegrate((3*u + 4)**2, u) == (3*u + 4)**3 / 9


def test_manualintegrate_exponentials():
    assert manualintegrate(exp(2*x), x) == exp(2*x) / 2
    assert manualintegrate(2**x, x) == (2 ** x) / log(2)

    assert manualintegrate(1 / x, x) == log(x)
    assert manualintegrate(1 / (2*x + 3), x) == log(2*x + 3) / 2
    assert manualintegrate(log(x)**2 / x, x) == log(x)**3 / 3


def test_manualintegrate_parts():
    assert manualintegrate(exp(x) * sin(x), x) == \
        (exp(x) * sin(x)) / 2 - (exp(x) * cos(x)) / 2
    assert manualintegrate(2*x*cos(x), x) == 2*x*sin(x) + 2*cos(x)
    assert manualintegrate(x * log(x), x) == x**2*log(x)/2 - x**2/4
    assert manualintegrate(log(x), x) == x * log(x) - x
    assert manualintegrate((3*x**2 + 5) * exp(x), x) == \
        3*x**2*exp(x) - 6*x*exp(x) + 11*exp(x)
    assert manualintegrate(atan(x), x) == x*atan(x) - log(x**2 + 1)/2

    # Make sure _parts_rule doesn't pick u = constant but can pick dv =
    # constant if necessary, e.g. for integrate(atan(x))
    assert _parts_rule(cos(x), x) == None
    assert _parts_rule(exp(x), x) == None
    assert _parts_rule(x**2, x) == None
    result = _parts_rule(atan(x), x)
    assert result[0] == atan(x) and result[1] == 1


def test_manualintegrate_trigonometry():
    assert manualintegrate(sin(x), x) == -cos(x)
    assert manualintegrate(tan(x), x) == -log(cos(x))

    assert manualintegrate(sec(x), x) == log(sec(x) + tan(x))
    assert manualintegrate(csc(x), x) == -log(csc(x) + cot(x))

    assert manualintegrate(sin(x) * cos(x), x) in [sin(x) ** 2 / 2, -cos(x)**2 / 2]
    assert manualintegrate(-sec(x) * tan(x), x) == -sec(x)
    assert manualintegrate(csc(x) * cot(x), x) == -csc(x)
    assert manualintegrate(sec(x)**2, x) == tan(x)
    assert manualintegrate(csc(x)**2, x) == -cot(x)

    assert manualintegrate(x * sec(x**2), x) == log(tan(x**2) + sec(x**2))/2
    assert manualintegrate(cos(x)*csc(sin(x)), x) == -log(cot(sin(x)) + csc(sin(x)))


def test_manualintegrate_trigpowers():
    assert manualintegrate(sin(x)**2 * cos(x), x) == sin(x)**3 / 3
    assert manualintegrate(sin(x)**2 * cos(x) **2, x) == \
        x / 8 - sin(4*x) / 32
    assert manualintegrate(sin(x) * cos(x)**3, x) == -cos(x)**4 / 4
    assert manualintegrate(sin(x)**3 * cos(x)**2, x) == \
        cos(x)**5 / 5 - cos(x)**3 / 3

    assert manualintegrate(tan(x)**3 * sec(x), x) == sec(x)**3/3 - sec(x)
    assert manualintegrate(tan(x) * sec(x) **2, x) == sec(x)**2/2

    assert manualintegrate(cot(x)**5 * csc(x), x) == \
        -csc(x)**5/5 + 2*csc(x)**3/3 - csc(x)
    assert manualintegrate(cot(x)**2 * csc(x)**6, x) == \
        -cot(x)**7/7 - 2*cot(x)**5/5 - cot(x)**3/3


def test_manualintegrate_inversetrig():
    # atan
    assert manualintegrate(exp(x) / (1 + exp(2*x)), x) == atan(exp(x))
    assert manualintegrate(1 / (4 + 9 * x**2), x) == atan(3 * x/2) / 6
    assert manualintegrate(1 / (16 + 16 * x**2), x) == atan(x) / 16
    assert manualintegrate(1 / (4 + x**2), x) == atan(x / 2) / 2
    assert manualintegrate(1 / (1 + 4 * x**2), x) == atan(2*x) / 2
    assert manualintegrate(1/(a + b*x**2), x) == \
        Piecewise((atan(x/sqrt(a/b))/(b*sqrt(a/b)), a/b > 0), \
                  (-acoth(x/sqrt(-a/b))/(b*sqrt(-a/b)), And(a/b < 0, x**2 > -a/b)), \
                  (-atanh(x/sqrt(-a/b))/(b*sqrt(-a/b)), And(a/b < 0, x**2 < -a/b)))
    assert manualintegrate(1/(4 + b*x**2), x) == \
        Piecewise((atan(x/(2*sqrt(1/b)))/(2*b*sqrt(1/b)), 4/b > 0), \
                  (-acoth(x/(2*sqrt(-1/b)))/(2*b*sqrt(-1/b)), And(4/b < 0, x**2 > -4/b)), \
                  (-atanh(x/(2*sqrt(-1/b)))/(2*b*sqrt(-1/b)), And(4/b < 0, x**2 < -4/b)))
    assert manualintegrate(1/(a + 4*x**2), x) == \
        Piecewise((atan(2*x/sqrt(a))/(2*sqrt(a)), a/4 > 0), \
                  (-acoth(2*x/sqrt(-a))/(2*sqrt(-a)), And(a/4 < 0, x**2 > -a/4)), \
                  (-atanh(2*x/sqrt(-a))/(2*sqrt(-a)), And(a/4 < 0, x**2 < -a/4)))
    assert manualintegrate(1/(4 + 4*x**2), x) == atan(x) / 4

    # asin
    assert manualintegrate(1/sqrt(1-x**2), x) == asin(x)
    assert manualintegrate(1/sqrt(4-4*x**2), x) == asin(x)/2
    assert manualintegrate(3/sqrt(1-9*x**2), x) == asin(3*x)
    assert manualintegrate(1/sqrt(4-9*x**2), x) == asin(3*x/2)/3

    # asinh
    assert manualintegrate(1/sqrt(x**2 + 1), x) == \
        asinh(x)
    assert manualintegrate(1/sqrt(x**2 + 4), x) == \
        asinh(x/2)
    assert manualintegrate(1/sqrt(4*x**2 + 4), x) == \
        asinh(x)/2
    assert manualintegrate(1/sqrt(4*x**2 + 1), x) == \
        asinh(2*x)/2
    assert manualintegrate(1/sqrt(a*x**2 + 1), x) == \
        Piecewise((sqrt(-1/a)*asin(x*sqrt(-a)), a < 0), (sqrt(1/a)*asinh(sqrt(a)*x), a > 0))
    assert manualintegrate(1/sqrt(a + x**2), x) == \
        Piecewise((asinh(x*sqrt(1/a)), a > 0), (acosh(x*sqrt(-1/a)), a < 0))

    # acosh
    assert manualintegrate(1/sqrt(x**2 - 1), x) == \
        acosh(x)
    assert manualintegrate(1/sqrt(x**2 - 4), x) == \
        acosh(x/2)
    assert manualintegrate(1/sqrt(4*x**2 - 4), x) == \
        acosh(x)/2
    assert manualintegrate(1/sqrt(9*x**2 - 1), x) == \
        acosh(3*x)/3
    assert manualintegrate(1/sqrt(a*x**2 - 4), x) == \
        Piecewise((sqrt(1/a)*acosh(sqrt(a)*x/2), a > 0))
    assert manualintegrate(1/sqrt(-a + 4*x**2), x) == \
        Piecewise((asinh(2*x*sqrt(-1/a))/2, -a > 0), (acosh(2*x*sqrt(1/a))/2, -a < 0))

    # piecewise
    assert manualintegrate(1/sqrt(a-b*x**2), x) == \
        Piecewise((sqrt(a/b)*asin(x*sqrt(b/a))/sqrt(a), And(-b < 0, a > 0)),
                  (sqrt(-a/b)*asinh(x*sqrt(-b/a))/sqrt(a), And(-b > 0, a > 0)),
                  (sqrt(a/b)*acosh(x*sqrt(b/a))/sqrt(-a), And(-b > 0, a < 0)))
    assert manualintegrate(1/sqrt(a + b*x**2), x) == \
        Piecewise((sqrt(-a/b)*asin(x*sqrt(-b/a))/sqrt(a), And(a > 0, b < 0)),
                  (sqrt(a/b)*asinh(x*sqrt(b/a))/sqrt(a), And(a > 0, b > 0)),
                  (sqrt(-a/b)*acosh(x*sqrt(-b/a))/sqrt(-a), And(a < 0, b > 0)))


def test_manualintegrate_trig_substitution():
    assert manualintegrate(sqrt(16*x**2 - 9)/x, x) == \
        Piecewise((sqrt(16*x**2 - 9) - 3*acos(3/(4*x)),
                   And(x < 3*S.One/4, x > -3*S.One/4)))
    assert manualintegrate(1/(x**4 * sqrt(25-x**2)), x) == \
        Piecewise((-sqrt(-x**2/25 + 1)/(125*x) -
                   (-x**2/25 + 1)**(3*S.Half)/(15*x**3), And(x < 5, x > -5)))
    assert manualintegrate(x**7/(49*x**2 + 1)**(3 * S.Half), x) == \
        ((49*x**2 + 1)**(5*S.Half)/28824005 -
         (49*x**2 + 1)**(3*S.Half)/5764801 +
         3*sqrt(49*x**2 + 1)/5764801 + 1/(5764801*sqrt(49*x**2 + 1)))

def test_manualintegrate_trivial_substitution():
    assert manualintegrate((exp(x) - exp(-x))/x, x) == \
        -Integral(exp(-x)/x, x) + Integral(exp(x)/x, x)

def test_manualintegrate_rational():
    assert manualintegrate(1/(4 - x**2), x) == Piecewise((acoth(x/2)/2, x**2 > 4), (atanh(x/2)/2, x**2 < 4))
    assert manualintegrate(1/(-1 + x**2), x) == Piecewise((-acoth(x), x**2 > 1), (-atanh(x), x**2 < 1))


def test_manualintegrate_derivative():
    assert manualintegrate(pi * Derivative(x**2 + 2*x + 3), x) == \
        pi * ((x**2 + 2*x + 3))
    assert manualintegrate(Derivative(x**2 + 2*x + 3, y), x) == \
        Integral(Derivative(x**2 + 2*x + 3, y))
    assert manualintegrate(Derivative(sin(x), x, x, x, y), x) == \
        Derivative(sin(x), x, x, y)


def test_manualintegrate_Heaviside():
    assert manualintegrate(Heaviside(x), x) == x*Heaviside(x)
    assert manualintegrate(x*Heaviside(2), x) == x**2/2
    assert manualintegrate(x*Heaviside(-2), x) == 0
    assert manualintegrate(x*Heaviside( x), x) == x**2*Heaviside( x)/2
    assert manualintegrate(x*Heaviside(-x), x) == x**2*Heaviside(-x)/2
    assert manualintegrate(Heaviside(2*x + 4), x) == (x+2)*Heaviside(2*x + 4)
    assert manualintegrate(x*Heaviside(x), x) == x**2*Heaviside(x)/2
    assert manualintegrate(Heaviside(x + 1)*Heaviside(1 - x)*x**2, x) == \
        ((x**3/3 + S(1)/3)*Heaviside(x + 1) - S(2)/3)*Heaviside(-x + 1)

    y = Symbol('y')
    assert manualintegrate(sin(7 + x)*Heaviside(3*x - 7), x) == \
            (- cos(x + 7) + cos(S(28)/3))*Heaviside(3*x - S(7))

    assert manualintegrate(sin(y + x)*Heaviside(3*x - y), x) == \
            (cos(4*y/3) - cos(x + y))*Heaviside(3*x - y)


def test_issue_6799():
    r, x, phi = map(Symbol, 'r x phi'.split())
    n = Symbol('n', integer=True, positive=True)

    integrand = (cos(n*(x-phi))*cos(n*x))
    limits = (x, -pi, pi)
    assert manualintegrate(integrand, x).has(Integral)
    assert r * integrate(integrand.expand(trig=True), limits) / pi == r * cos(n * phi)
    assert not integrate(integrand, limits).has(Dummy)


def test_issue_12251():
    assert manualintegrate(x**y, x) == Piecewise(
        (log(x), Eq(y, -1)), (x**(y + 1)/(y + 1), True))


def test_issue_3796():
    assert manualintegrate(diff(exp(x + x**2)), x) == exp(x + x**2)
    assert integrate(x * exp(x**4), x, risch=False) == -I*sqrt(pi)*erf(I*x**2)/4


def test_manual_true():
    assert integrate(exp(x) * sin(x), x, manual=True) == \
        (exp(x) * sin(x)) / 2 - (exp(x) * cos(x)) / 2
    assert integrate(sin(x) * cos(x), x, manual=True) in \
        [sin(x) ** 2 / 2, -cos(x)**2 / 2]


def test_issue_6746():
    y = Symbol('y')
    n = Symbol('n')
    assert manualintegrate(y**x, x) == \
        Piecewise((x, Eq(log(y), 0)), (y**x/log(y), True))
    assert manualintegrate(y**(n*x), x) == \
        Piecewise(
            (x, Eq(n, 0)),
            (Piecewise(
                (n*x, Eq(log(y), 0)),
                (y**(n*x)/log(y), True))/n, True))
    assert manualintegrate(exp(n*x), x) == \
        Piecewise((x, Eq(n, 0)), (exp(n*x)/n, True))

    y = Symbol('y', positive=True)
    assert manualintegrate((y + 1)**x, x) == (y + 1)**x/log(y + 1)
    y = Symbol('y', zero=True)
    assert manualintegrate((y + 1)**x, x) == x
    y = Symbol('y')
    n = Symbol('n', nonzero=True)
    assert manualintegrate(y**(n*x), x) == \
        Piecewise((n*x, Eq(log(y), 0)), (y**(n*x)/log(y), True))/n
    y = Symbol('y', positive=True)
    assert manualintegrate((y + 1)**(n*x), x) == \
        (y + 1)**(n*x)/(n*log(y + 1))
    a = Symbol('a', negative=True)
    assert manualintegrate(1 / (a + b*x**2), x) == \
        Piecewise((atan(x/sqrt(a/b))/(b*sqrt(a/b)), a/b > 0), \
        (-acoth(x/sqrt(-a/b))/(b*sqrt(-a/b)), And(a/b < 0, x**2 > -a/b)), \
        (-atanh(x/sqrt(-a/b))/(b*sqrt(-a/b)), And(a/b < 0, x**2 < -a/b)))



def test_issue_2850():
    assert manualintegrate(asin(x)*log(x), x) == -x*asin(x) - sqrt(-x**2 + 1) \
            + (x*asin(x) + sqrt(-x**2 + 1))*log(x) - Integral(sqrt(-x**2 + 1)/x, x)
    assert manualintegrate(acos(x)*log(x), x) == -x*acos(x) + sqrt(-x**2 + 1) + \
        (x*acos(x) - sqrt(-x**2 + 1))*log(x) + Integral(sqrt(-x**2 + 1)/x, x)
    assert manualintegrate(atan(x)*log(x), x) == -x*atan(x) + (x*atan(x) - \
            log(x**2 + 1)/2)*log(x) + log(x**2 + 1)/2 + Integral(log(x**2 + 1)/x, x)/2

def test_issue_9462():
    assert manualintegrate(sin(2*x)*exp(x), x) == -3*exp(x)*sin(2*x) \
                           - 2*exp(x)*cos(2*x) + 4*Integral(2*exp(x)*cos(2*x), x)
    assert manualintegrate((x - 3) / (x**2 - 2*x + 2)**2, x) == \
                           Integral(x/(x**4 - 4*x**3 + 8*x**2 - 8*x + 4), x) \
                           - 3*Integral(1/(x**4 - 4*x**3 + 8*x**2 - 8*x + 4), x)

def test_issue_10847():
    assert manualintegrate(x**2 / (x**2 - c), x) == c*Piecewise((atan(x/sqrt(-c))/sqrt(-c), -c > 0), \
                                                                (-acoth(x/sqrt(c))/sqrt(c), And(-c < 0, x**2 > c)), \
                                                                (-atanh(x/sqrt(c))/sqrt(c), And(-c < 0, x**2 < c))) + x
    assert manualintegrate(sqrt(x - y) * log(z / x), x) == 4*y**2*Piecewise((atan(sqrt(x - y)/sqrt(y))/sqrt(y), y > 0), \
                                                                            (-acoth(sqrt(x - y)/sqrt(-y))/sqrt(-y), \
                                                                             And(x - y > -y, y < 0)), \
                                                                            (-atanh(sqrt(x - y)/sqrt(-y))/sqrt(-y), \
                                                                             And(x - y < -y, y < 0)))/3 \
                                                                             - 4*y*sqrt(x - y)/3 + 2*(x - y)**(3/2)*log(z/x)/3 \
                                                                             + 4*(x - y)**(3/2)/9

    assert manualintegrate(sqrt(x) * log(x), x) == 2*x**(3/2)*log(x)/3 - 4*x**(3/2)/9
    assert manualintegrate(sqrt(a*x + b) / x, x) == -2*b*Piecewise((-atan(sqrt(a*x + b)/sqrt(-b))/sqrt(-b), -b > 0), \
                                                               (acoth(sqrt(a*x + b)/sqrt(b))/sqrt(b), And(-b < 0, a*x + b > b)), \
                                                               (atanh(sqrt(a*x + b)/sqrt(b))/sqrt(b), And(-b < 0, a*x + b < b))) \
                                                               + 2*sqrt(a*x + b)

    assert expand(manualintegrate(sqrt(a*x + b) / (x + c), x)) == -2*a*c*Piecewise((atan(sqrt(a*x + b)/sqrt(a*c - b))/sqrt(a*c - b), \
        a*c - b > 0), (-acoth(sqrt(a*x + b)/sqrt(-a*c + b))/sqrt(-a*c + b), And(a*c - b < 0, a*x + b > -a*c + b)), \
        (-atanh(sqrt(a*x + b)/sqrt(-a*c + b))/sqrt(-a*c + b), And(a*c - b < 0, a*x + b < -a*c + b))) \
        + 2*b*Piecewise((atan(sqrt(a*x + b)/sqrt(a*c - b))/sqrt(a*c - b), a*c - b > 0), \
        (-acoth(sqrt(a*x + b)/sqrt(-a*c + b))/sqrt(-a*c + b), And(a*c - b < 0, a*x + b > -a*c + b)), \
        (-atanh(sqrt(a*x + b)/sqrt(-a*c + b))/sqrt(-a*c + b), And(a*c - b < 0, a*x + b < -a*c + b))) + 2*sqrt(a*x + b)

    assert manualintegrate((4*x**4 + 4*x**3 + 16*x**2 + 12*x + 8) \
                           / (x**6 + 2*x**5 + 3*x**4 + 4*x**3 + 3*x**2 + 2*x + 1), x) == \
                           2*x/(x**2 + 1) + 3*atan(x) - 1/(x**2 + 1) - 3/(x + 1)
    assert manualintegrate(sqrt(2*x + 3) / (x + 1), x) == 2*sqrt(2*x + 3) - log(sqrt(2*x + 3) + 1) + log(sqrt(2*x + 3) - 1)
    assert manualintegrate(sqrt(2*x + 3) / 2 * x, x) == (2*x + 3)**(5/2)/20 - (2*x + 3)**(3/2)/4
    assert manualintegrate(x**Rational(3,2) * log(x), x) == 2*x**Rational(5,2)*log(x)/5 - 4*x**Rational(5/2)/25
    assert manualintegrate(x**(-3) * log(x), x) == -log(x)/(2*x**2) - 1/(4*x**2)
    assert manualintegrate(log(y)/(y**2*(1 - 1/y)), y) == (-log(y) + log(y - 1))*log(y) + log(y)**2/2 - Integral(log(y - 1)/y, y)

def test_issue_12899():
    assert manualintegrate(f(x,y).diff(x),y) == Integral(Derivative(f(x,y),x),y)
    assert manualintegrate(f(x,y).diff(y).diff(x),y) == Derivative(f(x,y),x)


def test_constant_independent_of_symbol():
    assert manualintegrate(Integral(y, (x, 1, 2)), x) == x*Integral(y, (x, 1, 2))

<<<<<<< HEAD
def test_issue_12641():
    assert manualintegrate(sin(2*x),x) == -cos(2*x)/2
    assert manualintegrate(cos(x)*sin(2*x),x) == -2*cos(x)**3/3
    assert manualintegrate((sin(2*x)*cos(x))/(1+cos(x)),x) == -2*log(cos(x) + 1) - cos(x)**2 + 2*cos(x)
=======

def test_issue_13297():
    assert manualintegrate(sin(x) * cos(x)**5, x) == -cos(x)**6 / 6
>>>>>>> 6680bff9
<|MERGE_RESOLUTION|>--- conflicted
+++ resolved
@@ -325,13 +325,12 @@
 def test_constant_independent_of_symbol():
     assert manualintegrate(Integral(y, (x, 1, 2)), x) == x*Integral(y, (x, 1, 2))
 
-<<<<<<< HEAD
+
 def test_issue_12641():
-    assert manualintegrate(sin(2*x),x) == -cos(2*x)/2
-    assert manualintegrate(cos(x)*sin(2*x),x) == -2*cos(x)**3/3
-    assert manualintegrate((sin(2*x)*cos(x))/(1+cos(x)),x) == -2*log(cos(x) + 1) - cos(x)**2 + 2*cos(x)
-=======
-
+    assert manualintegrate(sin(2*x), x) == -cos(2*x)/2
+    assert manualintegrate(cos(x)*sin(2*x), x) == -2*cos(x)**3/3
+    assert manualintegrate((sin(2*x)*cos(x))/(1 + cos(x)), x) == -2*log(cos(x) + 1) - cos(x)**2 + 2*cos(x)
+
+    
 def test_issue_13297():
-    assert manualintegrate(sin(x) * cos(x)**5, x) == -cos(x)**6 / 6
->>>>>>> 6680bff9
+    assert manualintegrate(sin(x) * cos(x)**5, x) == -cos(x)**6 / 6