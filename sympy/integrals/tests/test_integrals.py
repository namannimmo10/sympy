--- conflicted
+++ resolved
@@ -4,13 +4,8 @@
     EulerGamma, Expr, factor, Function, gamma, gammasimp, I, Idx, im, IndexedBase,
     integrate, Interval, Lambda, LambertW, log, Matrix, Max, meijerg, Min, nan,
     Ne, O, oo, pi, Piecewise, polar_lift, Poly, polygamma, Rational, re, S, Si, sign,
-<<<<<<< HEAD
-    simplify, sin, sinc, SingularityFunction, sqrt, sstr, Sum, Symbol,
-    symbols, sympify, tan, trigsimp, Tuple, lerchphi, exp_polar, li, hyper, Float
-=======
     simplify, sin, sinc, SingularityFunction, sqrt, sstr, Sum, Symbol, summation,
     symbols, sympify, tan, trigsimp, Tuple, lerchphi, exp_polar, li, hyper
->>>>>>> 42d10f7d
 )
 from sympy.core.expr import unchanged
 from sympy.functions.elementary.complexes import periodic_argument
@@ -1676,14 +1671,15 @@
     assert integrate(1/(y**2+C)**(S(3)/2), (y, -w/2, w/2)) == w/(C**(S(3)/2)*sqrt(1 + w**2/(4*C)))
 
 
-<<<<<<< HEAD
+
 def test_issue_17119():
     assert integrate(x**(0.5)*(1+x)) == Float(2/3)*x**Float(3/2)+Float(2/5)*x**Float(5/2)
 
 
 def test_issue_14431():
     assert integrate((x-t)**(-1/2)*t, (t,0,x)) == Float(4/3)*x**Float(3/2)
-=======
+
+
 def test_issue_7827():
     x, n, M = symbols('x n M')
     N = Symbol('N', integer=True)
@@ -1699,7 +1695,6 @@
     raises(ValueError, lambda: integrate(Sum(x, (x, y, n)), y))
     raises(ValueError, lambda: integrate(Sum(x, (x, 1, n)), n))
     raises(ValueError, lambda: integrate(Sum(x, (x, 1, y)), x))
->>>>>>> 42d10f7d
 
 
 def test_issue_4231():
