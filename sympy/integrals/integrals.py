from __future__ import print_function, division

from sympy.concrete.expr_with_limits import AddWithLimits
from sympy.core.add import Add
from sympy.core.basic import Basic
from sympy.core.compatibility import is_sequence, range
from sympy.core.containers import Tuple
from sympy.core.expr import Expr
from sympy.core.function import diff
from sympy.core.mul import Mul
from sympy.core.numbers import oo, pi
from sympy.core.relational import Eq
from sympy.core.singleton import S
from sympy.core.symbol import (Dummy, Symbol, Wild)
from sympy.core.sympify import sympify
from sympy.integrals.manualintegrate import manualintegrate
from sympy.integrals.trigonometry import trigintegrate
from sympy.integrals.meijerint import meijerint_definite, meijerint_indefinite
from sympy.matrices import MatrixBase
from sympy.utilities.misc import filldedent
from sympy.polys import Poly, PolynomialError
<<<<<<< HEAD
from sympy.functions import Piecewise, sqrt, sign, piecewise_fold, tan, cot, atan
=======
from sympy.functions import Piecewise, sqrt, sign, piecewise_fold
>>>>>>> 726e3ddf
from sympy.functions.elementary.exponential import log
from sympy.functions.elementary.integers import floor
from sympy.series import limit
from sympy.series.order import Order
from sympy.series.formal import FormalPowerSeries


class Integral(AddWithLimits):
    """Represents unevaluated integral."""

    __slots__ = ['is_commutative']

    def __new__(cls, function, *symbols, **assumptions):
        """Create an unevaluated integral.

        Arguments are an integrand followed by one or more limits.

        If no limits are given and there is only one free symbol in the
        expression, that symbol will be used, otherwise an error will be
        raised.

        >>> from sympy import Integral
        >>> from sympy.abc import x, y
        >>> Integral(x)
        Integral(x, x)
        >>> Integral(y)
        Integral(y, y)

        When limits are provided, they are interpreted as follows (using
        ``x`` as though it were the variable of integration):

            (x,) or x - indefinite integral
            (x, a) - "evaluate at" integral is an abstract antiderivative
            (x, a, b) - definite integral

        The ``as_dummy`` method can be used to see which symbols cannot be
        targeted by subs: those with a preppended underscore cannot be
        changed with ``subs``. (Also, the integration variables themselves --
        the first element of a limit -- can never be changed by subs.)

        >>> i = Integral(x, x)
        >>> at = Integral(x, (x, x))
        >>> i.as_dummy()
        Integral(x, x)
        >>> at.as_dummy()
        Integral(_x, (_x, x))

        """

        #This will help other classes define their own definitions
        #of behaviour with Integral.
        if hasattr(function, '_eval_Integral'):
            return function._eval_Integral(*symbols, **assumptions)

        obj = AddWithLimits.__new__(cls, function, *symbols, **assumptions)
        return obj

    def __getnewargs__(self):
        return (self.function,) + tuple([tuple(xab) for xab in self.limits])

    @property
    def free_symbols(self):
        """
        This method returns the symbols that will exist when the
        integral is evaluated. This is useful if one is trying to
        determine whether an integral depends on a certain
        symbol or not.

        Examples
        ========

        >>> from sympy import Integral
        >>> from sympy.abc import x, y
        >>> Integral(x, (x, y, 1)).free_symbols
        {y}

        See Also
        ========

        function, limits, variables
        """
        return AddWithLimits.free_symbols.fget(self)

    def _eval_is_zero(self):
        # This is a very naive and quick test, not intended to do the integral to
        # answer whether it is zero or not, e.g. Integral(sin(x), (x, 0, 2*pi))
        # is zero but this routine should return None for that case. But, like
        # Mul, there are trivial situations for which the integral will be
        # zero so we check for those.
        if self.function.is_zero:
            return True
        got_none = False
        for l in self.limits:
            if len(l) == 3:
                z = (l[1] == l[2]) or (l[1] - l[2]).is_zero
                if z:
                    return True
                elif z is None:
                    got_none = True
        free = self.function.free_symbols
        for xab in self.limits:
            if len(xab) == 1:
                free.add(xab[0])
                continue
            if len(xab) == 2 and xab[0] not in free:
                if xab[1].is_zero:
                    return True
                elif xab[1].is_zero is None:
                    got_none = True
            # take integration symbol out of free since it will be replaced
            # with the free symbols in the limits
            free.discard(xab[0])
            # add in the new symbols
            for i in xab[1:]:
                free.update(i.free_symbols)
        if self.function.is_zero is False and got_none is False:
            return False

    def transform(self, x, u):
        r"""
        Performs a change of variables from `x` to `u` using the relationship
        given by `x` and `u` which will define the transformations `f` and `F`
        (which are inverses of each other) as follows:

        1) If `x` is a Symbol (which is a variable of integration) then `u`
           will be interpreted as some function, f(u), with inverse F(u).
           This, in effect, just makes the substitution of x with f(x).

        2) If `u` is a Symbol then `x` will be interpreted as some function,
           F(x), with inverse f(u). This is commonly referred to as
           u-substitution.

        Once f and F have been identified, the transformation is made as
        follows:

        .. math:: \int_a^b x \mathrm{d}x \rightarrow \int_{F(a)}^{F(b)} f(x)
                  \frac{\mathrm{d}}{\mathrm{d}x}

        where `F(x)` is the inverse of `f(x)` and the limits and integrand have
        been corrected so as to retain the same value after integration.

        Notes
        =====

        The mappings, F(x) or f(u), must lead to a unique integral. Linear
        or rational linear expression, `2*x`, `1/x` and `sqrt(x)`, will
        always work; quadratic expressions like `x**2 - 1` are acceptable
        as long as the resulting integrand does not depend on the sign of
        the solutions (see examples).

        The integral will be returned unchanged if `x` is not a variable of
        integration.

        `x` must be (or contain) only one of of the integration variables. If
        `u` has more than one free symbol then it should be sent as a tuple
        (`u`, `uvar`) where `uvar` identifies which variable is replacing
        the integration variable.
        XXX can it contain another integration variable?

        Examples
        ========

        >>> from sympy.abc import a, b, c, d, x, u, y
        >>> from sympy import Integral, S, cos, sqrt

        >>> i = Integral(x*cos(x**2 - 1), (x, 0, 1))

        transform can change the variable of integration

        >>> i.transform(x, u)
        Integral(u*cos(u**2 - 1), (u, 0, 1))

        transform can perform u-substitution as long as a unique
        integrand is obtained:

        >>> i.transform(x**2 - 1, u)
        Integral(cos(u)/2, (u, -1, 0))

        This attempt fails because x = +/-sqrt(u + 1) and the
        sign does not cancel out of the integrand:

        >>> Integral(cos(x**2 - 1), (x, 0, 1)).transform(x**2 - 1, u)
        Traceback (most recent call last):
        ...
        ValueError:
        The mapping between F(x) and f(u) did not give a unique integrand.

        transform can do a substitution. Here, the previous
        result is transformed back into the original expression
        using "u-substitution":

        >>> ui = _
        >>> _.transform(sqrt(u + 1), x) == i
        True

        We can accomplish the same with a regular substitution:

        >>> ui.transform(u, x**2 - 1) == i
        True

        If the `x` does not contain a symbol of integration then
        the integral will be returned unchanged. Integral `i` does
        not have an integration variable `a` so no change is made:

        >>> i.transform(a, x) == i
        True

        When `u` has more than one free symbol the symbol that is
        replacing `x` must be identified by passing `u` as a tuple:

        >>> Integral(x, (x, 0, 1)).transform(x, (u + a, u))
        Integral(a + u, (u, -a, -a + 1))
        >>> Integral(x, (x, 0, 1)).transform(x, (u + a, a))
        Integral(a + u, (a, -u, -u + 1))

        See Also
        ========

        variables : Lists the integration variables
        as_dummy : Replace integration variables with dummy ones
        """
        from sympy.solvers.solvers import solve, posify
        d = Dummy('d')

        xfree = x.free_symbols.intersection(self.variables)
        if len(xfree) > 1:
            raise ValueError(
                'F(x) can only contain one of: %s' % self.variables)
        xvar = xfree.pop() if xfree else d

        if xvar not in self.variables:
            return self

        u = sympify(u)
        if isinstance(u, Expr):
            ufree = u.free_symbols
            if len(ufree) != 1:
                raise ValueError(filldedent('''
                When f(u) has more than one free symbol, the one replacing x
                must be identified: pass f(u) as (f(u), u)'''))
            uvar = ufree.pop()
        else:
            u, uvar = u
            if uvar not in u.free_symbols:
                raise ValueError(filldedent('''
                Expecting a tuple (expr, symbol) where symbol identified
                a free symbol in expr, but symbol is not in expr's free
                symbols.'''))
            if not isinstance(uvar, Symbol):
                raise ValueError(filldedent('''
                Expecting a tuple (expr, symbol) but didn't get
                a symbol; got %s''' % uvar))

        if x.is_Symbol and u.is_Symbol:
            return self.xreplace({x: u})

        if not x.is_Symbol and not u.is_Symbol:
            raise ValueError('either x or u must be a symbol')

        if uvar == xvar:
            return self.transform(x, (u.subs(uvar, d), d)).xreplace({d: uvar})

        if uvar in self.limits:
            raise ValueError(filldedent('''
            u must contain the same variable as in x
            or a variable that is not already an integration variable'''))

        if not x.is_Symbol:
            F = [x.subs(xvar, d)]
            soln = solve(u - x, xvar, check=False)
            if not soln:
                raise ValueError('no solution for solve(F(x) - f(u), x)')
            f = [fi.subs(uvar, d) for fi in soln]
        else:
            f = [u.subs(uvar, d)]
            pdiff, reps = posify(u - x)
            puvar = uvar.subs([(v, k) for k, v in reps.items()])
            soln = [s.subs(reps) for s in solve(pdiff, puvar)]
            if not soln:
                raise ValueError('no solution for solve(F(x) - f(u), u)')
            F = [fi.subs(xvar, d) for fi in soln]

        newfuncs = set([(self.function.subs(xvar, fi)*fi.diff(d)
                        ).subs(d, uvar) for fi in f])
        if len(newfuncs) > 1:
            raise ValueError(filldedent('''
            The mapping between F(x) and f(u) did not give
            a unique integrand.'''))
        newfunc = newfuncs.pop()

        def _calc_limit_1(F, a, b):
            """
            replace d with a, using subs if possible, otherwise limit
            where sign of b is considered
            """
            wok = F.subs(d, a)
            if wok is S.NaN or wok.is_finite is False and a.is_finite:
                return limit(sign(b)*F, d, a)
            return wok

        def _calc_limit(a, b):
            """
            replace d with a, using subs if possible, otherwise limit
            where sign of b is considered
            """
            avals = list({_calc_limit_1(Fi, a, b) for Fi in F})
            if len(avals) > 1:
                raise ValueError(filldedent('''
                The mapping between F(x) and f(u) did not
                give a unique limit.'''))
            return avals[0]

        newlimits = []
        for xab in self.limits:
            sym = xab[0]
            if sym == xvar:
                if len(xab) == 3:
                    a, b = xab[1:]
                    a, b = _calc_limit(a, b), _calc_limit(b, a)
                    if a - b > 0:
                        a, b = b, a
                        newfunc = -newfunc
                    newlimits.append((uvar, a, b))
                elif len(xab) == 2:
                    a = _calc_limit(xab[1], 1)
                    newlimits.append((uvar, a))
                else:
                    newlimits.append(uvar)
            else:
                newlimits.append(xab)

        return self.func(newfunc, *newlimits)

    def doit(self, **hints):
        """
        Perform the integration using any hints given.

        Examples
        ========

        >>> from sympy import Integral
        >>> from sympy.abc import x, i
        >>> Integral(x**i, (i, 1, 3)).doit()
        Piecewise((2, Eq(log(x), 0)), (x**3/log(x) - x/log(x), True))

        See Also
        ========

        sympy.integrals.trigonometry.trigintegrate
        sympy.integrals.risch.heurisch
        sympy.integrals.rationaltools.ratint
        as_sum : Approximate the integral using a sum
        """
        if not hints.get('integrals', True):
            return self

        deep = hints.get('deep', True)
        meijerg = hints.get('meijerg', None)
        conds = hints.get('conds', 'piecewise')
        risch = hints.get('risch', None)
        manual = hints.get('manual', None)
        eval_kwargs = dict(meijerg=meijerg, risch=risch, manual=manual,
            conds=conds)

        if conds not in ['separate', 'piecewise', 'none']:
            raise ValueError('conds must be one of "separate", "piecewise", '
                             '"none", got: %s' % conds)

        if risch and any(len(xab) > 1 for xab in self.limits):
            raise ValueError('risch=True is only allowed for indefinite integrals.')

        # check for the trivial zero
        if self.is_zero:
            return S.Zero

        # now compute and check the function
        function = self.function
        if deep:
            function = function.doit(**hints)
        if function.is_zero:
            return S.Zero

        # hacks to handle special cases
        if isinstance(function, MatrixBase):
            return function.applyfunc(
                lambda f: self.func(f, self.limits).doit(**hints))

        if isinstance(function, FormalPowerSeries):
            if len(self.limits) > 1:
                raise NotImplementedError
            xab = self.limits[0]
            if len(xab) > 1:
                return function.integrate(xab, **eval_kwargs)
            else:
                return function.integrate(xab[0], **eval_kwargs)

        # There is no trivial answer and special handling
        # is done so continue

        undone_limits = []
        # ulj = free symbols of any undone limits' upper and lower limits
        ulj = set()
        for xab in self.limits:
            # compute uli, the free symbols in the
            # Upper and Lower limits of limit I
            if len(xab) == 1:
                uli = set(xab[:1])
            elif len(xab) == 2:
                uli = xab[1].free_symbols
            elif len(xab) == 3:
                uli = xab[1].free_symbols.union(xab[2].free_symbols)
            # this integral can be done as long as there is no blocking
            # limit that has been undone. An undone limit is blocking if
            # it contains an integration variable that is in this limit's
            # upper or lower free symbols or vice versa
            if xab[0] in ulj or any(v[0] in uli for v in undone_limits):
                undone_limits.append(xab)
                ulj.update(uli)
                function = self.func(*([function] + [xab]))
                factored_function = function.factor()
                if not isinstance(factored_function, Integral):
                    function = factored_function
                continue

            if function.has(Piecewise) and \
                not isinstance(function, Piecewise):
                    function = piecewise_fold(function)
            if isinstance(function, Piecewise):
                if len(xab) == 1:
                    antideriv = function._eval_integral(xab[0],
                        **eval_kwargs)
                else:
                    antideriv = self._eval_integral(
                        function, xab[0], **eval_kwargs)
            else:
                # There are a number of tradeoffs in using the
                # Meijer G method. It can sometimes be a lot faster
                # than other methods, and sometimes slower. And
                # there are certain types of integrals for which it
                # is more likely to work than others. These
                # heuristics are incorporated in deciding what
                # integration methods to try, in what order. See the
                # integrate() docstring for details.
                def try_meijerg(function, xab):
                    ret = None
                    if len(xab) == 3 and meijerg is not False:
                        x, a, b = xab
                        try:
                            res = meijerint_definite(function, x, a, b)
                        except NotImplementedError:
                            from sympy.integrals.meijerint import _debug
                            _debug('NotImplementedError '
                                'from meijerint_definite')
                            res = None
                        if res is not None:
                            f, cond = res
                            if conds == 'piecewise':
                                ret = Piecewise(
                                    (f, cond),
                                    (self.func(
                                    function, (x, a, b)), True))
                            elif conds == 'separate':
                                if len(self.limits) != 1:
                                    raise ValueError(filldedent('''
                                        conds=separate not supported in
                                        multiple integrals'''))
                                ret = f, cond
                            else:
                                ret = f
                    return ret

                meijerg1 = meijerg
                if (meijerg is not False and
                        len(xab) == 3 and xab[1].is_real and xab[2].is_real
                        and not function.is_Poly and
                        (xab[1].has(oo, -oo) or xab[2].has(oo, -oo))):
                    ret = try_meijerg(function, xab)
                    if ret is not None:
                        function = ret
                        continue
                    meijerg1 = False
                # If the special meijerg code did not succeed in
                # finding a definite integral, then the code using
                # meijerint_indefinite will not either (it might
                # find an antiderivative, but the answer is likely
                # to be nonsensical). Thus if we are requested to
                # only use Meijer G-function methods, we give up at
                # this stage. Otherwise we just disable G-function
                # methods.
                if meijerg1 is False and meijerg is True:
                    antideriv = None
                else:
                    antideriv = self._eval_integral(
                        function, xab[0], **eval_kwargs)
                    if antideriv is None and meijerg is True:
                        ret = try_meijerg(function, xab)
                        if ret is not None:
                            function = ret
                            continue

            if not isinstance(antideriv,Integral) and antideriv is not None:
                sym = xab[0]
                if antideriv.is_Add:
                    terms = antideriv.args
                else:
                    terms = tuple((antideriv,))
                for term in terms:
                    atan_part = term.atoms(atan)
                    for atan_term in atan_part:
                        atan_arg = atan_term.args[0]
                        # Checking `atan_arg` to be linear combination of `tan` or `cot`
                        if atan_arg.has(tan):
                            x1 = Dummy('x1')
                            tan_part = atan_arg.atoms(tan).pop()
                            tan_exp1 = atan_arg.subs(tan_part,x1)
                            # The coefficient of `tan` should be constant
                            coeff = tan_exp1.diff(x1)
                            if not coeff.free_symbols:
                                a = tan_part.args[0]
                                nterm = term.subs(atan_term,Add(atan_term,sign(coeff)*pi*floor((a-pi/2)/pi)))
                                antideriv += nterm - term
                        elif atan_arg.has(cot):
                            x1 = Dummy('x1')
                            cot_part = atan_arg.atoms(cot).pop()
                            cot_exp1 = atan_arg.subs(cot_part,x1)
                            # The coefficient of `cot` should be constant
                            coeff = cot_exp1.diff(x1)
                            if not coeff.free_symbols:
                                a = cot_part.args[0]
                                nterm = term.subs(atan_term,Add(atan_term,sign(coeff)*pi*floor((a)/pi)))
                                antideriv += nterm - term

            if antideriv is None:
                undone_limits.append(xab)
                function = self.func(*([function] + [xab])).factor()
                factored_function = function.factor()
                if not isinstance(factored_function, Integral):
                    function = factored_function
                continue
            else:
                if len(xab) == 1:
                    function = antideriv
                else:
                    if len(xab) == 3:
                        x, a, b = xab
                    elif len(xab) == 2:
                        x, b = xab
                        a = None
                    else:
                        raise NotImplementedError

                    if deep:
                        if isinstance(a, Basic):
                            a = a.doit(**hints)
                        if isinstance(b, Basic):
                            b = b.doit(**hints)

                    if antideriv.is_Poly:
                        gens = list(antideriv.gens)
                        gens.remove(x)

                        antideriv = antideriv.as_expr()

                        function = antideriv._eval_interval(x, a, b)
                        function = Poly(function, *gens)
                    else:
                        def is_indef_int(g, x):
                            return (isinstance(g, Integral) and
                                    any(i == (x,) for i in g.limits))

                        def eval_factored(f, x, a, b):
                            # _eval_interval for integrals with
                            # (constant) factors
                            # a single indefinite integral is assumed
                            args = []
                            for g in Mul.make_args(f):
                                if is_indef_int(g, x):
                                    args.append(g._eval_interval(x, a, b))
                                else:
                                    args.append(g)
                            return Mul(*args)

                        integrals, others = [], []
                        for f in Add.make_args(antideriv):
                            if any(is_indef_int(g, x)
                                   for g in Mul.make_args(f)):
                                integrals.append(f)
                            else:
                                others.append(f)
                        uneval = Add(*[eval_factored(f, x, a, b)
                                       for f in integrals])
                        try:
                            evalued = Add(*others)._eval_interval(x, a, b)
                            function = uneval + evalued
                        except NotImplementedError:
                            # This can happen if _eval_interval depends in a
                            # complicated way on limits that cannot be computed
                            undone_limits.append(xab)
                            function = self.func(*([function] + [xab]))
                            factored_function = function.factor()
                            if not isinstance(factored_function, Integral):
                                function = factored_function
        return function

    def _eval_derivative(self, sym):
        """Evaluate the derivative of the current Integral object by
        differentiating under the integral sign [1], using the Fundamental
        Theorem of Calculus [2] when possible.

        Whenever an Integral is encountered that is equivalent to zero or
        has an integrand that is independent of the variable of integration
        those integrals are performed. All others are returned as Integral
        instances which can be resolved with doit() (provided they are integrable).

        References:
           [1] http://en.wikipedia.org/wiki/Differentiation_under_the_integral_sign
           [2] http://en.wikipedia.org/wiki/Fundamental_theorem_of_calculus

        Examples
        ========

        >>> from sympy import Integral
        >>> from sympy.abc import x, y
        >>> i = Integral(x + y, y, (y, 1, x))
        >>> i.diff(x)
        Integral(x + y, (y, x)) + Integral(1, y, (y, 1, x))
        >>> i.doit().diff(x) == i.diff(x).doit()
        True
        >>> i.diff(y)
        0

        The previous must be true since there is no y in the evaluated integral:

        >>> i.free_symbols
        {x}
        >>> i.doit()
        2*x**3/3 - x/2 - 1/6

        """

        # differentiate under the integral sign; we do not
        # check for regularity conditions (TODO), see issue 4215

        # get limits and the function
        f, limits = self.function, list(self.limits)

        # the order matters if variables of integration appear in the limits
        # so work our way in from the outside to the inside.
        limit = limits.pop(-1)
        if len(limit) == 3:
            x, a, b = limit
        elif len(limit) == 2:
            x, b = limit
            a = None
        else:
            a = b = None
            x = limit[0]

        if limits:  # f is the argument to an integral
            f = self.func(f, *tuple(limits))

        # assemble the pieces
        def _do(f, ab):
            dab_dsym = diff(ab, sym)
            if not dab_dsym:
                return S.Zero
            if isinstance(f, Integral):
                limits = [(x, x) if (len(l) == 1 and l[0] == x) else l
                          for l in f.limits]
                f = self.func(f.function, *limits)
            return f.subs(x, ab)*dab_dsym
        rv = 0
        if b is not None:
            rv += _do(f, b)
        if a is not None:
            rv -= _do(f, a)
        if len(limit) == 1 and sym == x:
            # the dummy variable *is* also the real-world variable
            arg = f
            rv += arg
        else:
            # the dummy variable might match sym but it's
            # only a dummy and the actual variable is determined
            # by the limits, so mask off the variable of integration
            # while differentiating
            u = Dummy('u')
            arg = f.subs(x, u).diff(sym).subs(u, x)
            rv += self.func(arg, Tuple(x, a, b))
        return rv

    def _eval_integral(self, f, x, meijerg=None, risch=None, manual=None,
                       conds='piecewise'):
        """
        Calculate the anti-derivative to the function f(x).

        The following algorithms are applied (roughly in this order):

        1. Simple heuristics (based on pattern matching and integral table):

           - most frequently used functions (e.g. polynomials, products of
             trig functions)

        2. Integration of rational functions:

           - A complete algorithm for integrating rational functions is
             implemented (the Lazard-Rioboo-Trager algorithm).  The algorithm
             also uses the partial fraction decomposition algorithm
             implemented in apart() as a preprocessor to make this process
             faster.  Note that the integral of a rational function is always
             elementary, but in general, it may include a RootSum.

        3. Full Risch algorithm:

           - The Risch algorithm is a complete decision
             procedure for integrating elementary functions, which means that
             given any elementary function, it will either compute an
             elementary antiderivative, or else prove that none exists.
             Currently, part of transcendental case is implemented, meaning
             elementary integrals containing exponentials, logarithms, and
             (soon!) trigonometric functions can be computed.  The algebraic
             case, e.g., functions containing roots, is much more difficult
             and is not implemented yet.

           - If the routine fails (because the integrand is not elementary, or
             because a case is not implemented yet), it continues on to the
             next algorithms below.  If the routine proves that the integrals
             is nonelementary, it still moves on to the algorithms below,
             because we might be able to find a closed-form solution in terms
             of special functions.  If risch=True, however, it will stop here.

        4. The Meijer G-Function algorithm:

           - This algorithm works by first rewriting the integrand in terms of
             very general Meijer G-Function (meijerg in SymPy), integrating
             it, and then rewriting the result back, if possible.  This
             algorithm is particularly powerful for definite integrals (which
             is actually part of a different method of Integral), since it can
             compute closed-form solutions of definite integrals even when no
             closed-form indefinite integral exists.  But it also is capable
             of computing many indefinite integrals as well.

           - Another advantage of this method is that it can use some results
             about the Meijer G-Function to give a result in terms of a
             Piecewise expression, which allows to express conditionally
             convergent integrals.

           - Setting meijerg=True will cause integrate() to use only this
             method.

        5. The "manual integration" algorithm:

           - This algorithm tries to mimic how a person would find an
             antiderivative by hand, for example by looking for a
             substitution or applying integration by parts. This algorithm
             does not handle as many integrands but can return results in a
             more familiar form.

           - Sometimes this algorithm can evaluate parts of an integral; in
             this case integrate() will try to evaluate the rest of the
             integrand using the other methods here.

           - Setting manual=True will cause integrate() to use only this
             method.

        6. The Heuristic Risch algorithm:

           - This is a heuristic version of the Risch algorithm, meaning that
             it is not deterministic.  This is tried as a last resort because
             it can be very slow.  It is still used because not enough of the
             full Risch algorithm is implemented, so that there are still some
             integrals that can only be computed using this method.  The goal
             is to implement enough of the Risch and Meijer G-function methods
             so that this can be deleted.

        """
        from sympy.integrals.deltafunctions import deltaintegrate
        from sympy.integrals.singularityfunctions import singularityintegrate
        from sympy.integrals.heurisch import heurisch, heurisch_wrapper
        from sympy.integrals.rationaltools import ratint
        from sympy.integrals.risch import risch_integrate

        if risch:
            try:
                return risch_integrate(f, x, conds=conds)
            except NotImplementedError:
                return None

        if manual:
            try:
                result = manualintegrate(f, x)
                if result is not None and result.func != Integral:
                    return result
            except (ValueError, PolynomialError):
                pass

        eval_kwargs = dict(meijerg=meijerg, risch=risch, manual=manual,
            conds=conds)

        # if it is a poly(x) then let the polynomial integrate itself (fast)
        #
        # It is important to make this check first, otherwise the other code
        # will return a sympy expression instead of a Polynomial.
        #
        # see Polynomial for details.
        if isinstance(f, Poly) and not meijerg:
            return f.integrate(x)

        # Piecewise antiderivatives need to call special integrate.
        if isinstance(f, Piecewise):
            return f.piecewise_integrate(x, **eval_kwargs)

        # let's cut it short if `f` does not depend on `x`; if
        # x is only a dummy, that will be handled below
        if not f.has(x):
            return f*x

        # try to convert to poly(x) and then integrate if successful (fast)
        poly = f.as_poly(x)
        if poly is not None and not meijerg:
            return poly.integrate().as_expr()

        if risch is not False:
            try:
                result, i = risch_integrate(f, x, separate_integral=True,
                    conds=conds)
            except NotImplementedError:
                pass
            else:
                if i:
                    # There was a nonelementary integral. Try integrating it.

                    # if no part of the NonElementaryIntegral is integrated by
                    # the Risch algorithm, then use the original function to
                    # integrate, instead of re-written one
                    if result == 0:
                        from sympy.integrals.risch import NonElementaryIntegral
                        return NonElementaryIntegral(f, x).doit(risch=False)
                    else:
                        return result + i.doit(risch=False)
                else:
                    return result

        # since Integral(f=g1+g2+...) == Integral(g1) + Integral(g2) + ...
        # we are going to handle Add terms separately,
        # if `f` is not Add -- we only have one term

        # Note that in general, this is a bad idea, because Integral(g1) +
        # Integral(g2) might not be computable, even if Integral(g1 + g2) is.
        # For example, Integral(x**x + x**x*log(x)).  But many heuristics only
        # work term-wise.  So we compute this step last, after trying
        # risch_integrate.  We also try risch_integrate again in this loop,
        # because maybe the integral is a sum of an elementary part and a
        # nonelementary part (like erf(x) + exp(x)).  risch_integrate() is
        # quite fast, so this is acceptable.
        parts = []
        args = Add.make_args(f)
        for g in args:
            coeff, g = g.as_independent(x)

            # g(x) = const
            if g is S.One and not meijerg:
                parts.append(coeff*x)
                continue

            # g(x) = expr + O(x**n)
            order_term = g.getO()

            if order_term is not None:
                h = self._eval_integral(g.removeO(), x, **eval_kwargs)

                if h is not None:
                    h_order_expr = self._eval_integral(order_term.expr, x, **eval_kwargs)

                    if h_order_expr is not None:
                        h_order_term = order_term.func(
                            h_order_expr, *order_term.variables)
                        parts.append(coeff*(h + h_order_term))
                        continue

                # NOTE: if there is O(x**n) and we fail to integrate then
                # there is no point in trying other methods because they
                # will fail, too.
                return None

            #               c
            # g(x) = (a*x+b)
            if g.is_Pow and not g.exp.has(x) and not meijerg:
                a = Wild('a', exclude=[x])
                b = Wild('b', exclude=[x])

                M = g.base.match(a*x + b)

                if M is not None:
                    if g.exp == -1:
                        h = log(g.base)
                    elif conds != 'piecewise':
                        h = g.base**(g.exp + 1) / (g.exp + 1)
                    else:
                        h1 = log(g.base)
                        h2 = g.base**(g.exp + 1) / (g.exp + 1)
                        h = Piecewise((h1, Eq(g.exp, -1)), (h2, True))

                    parts.append(coeff * h / M[a])
                    continue

            #        poly(x)
            # g(x) = -------
            #        poly(x)
            if g.is_rational_function(x) and not meijerg:
                parts.append(coeff * ratint(g, x))
                continue

            if not meijerg:
                # g(x) = Mul(trig)
                h = trigintegrate(g, x, conds=conds)
                if h is not None:
                    parts.append(coeff * h)
                    continue

                # g(x) has at least a DiracDelta term
                h = deltaintegrate(g, x)
                if h is not None:
                    parts.append(coeff * h)
                    continue

                # g(x) has at least a Singularity Function term
                h = singularityintegrate(g, x)
                if h is not None:
                    parts.append(coeff * h)
                    continue

                # Try risch again.
                if risch is not False:
                    try:
                        h, i = risch_integrate(g, x,
                            separate_integral=True, conds=conds)
                    except NotImplementedError:
                        h = None
                    else:
                        if i:
                            h = h + i.doit(risch=False)

                        parts.append(coeff*h)
                        continue

                # fall back to heurisch
                try:
                    if conds == 'piecewise':
                        h = heurisch_wrapper(g, x, hints=[])
                    else:
                        h = heurisch(g, x, hints=[])
                except PolynomialError:
                    # XXX: this exception means there is a bug in the
                    # implementation of heuristic Risch integration
                    # algorithm.
                    h = None
            else:
                h = None

            if meijerg is not False and h is None:
                # rewrite using G functions
                try:
                    h = meijerint_indefinite(g, x)
                except NotImplementedError:
                    from sympy.integrals.meijerint import _debug
                    _debug('NotImplementedError from meijerint_definite')
                    res = None
                if h is not None:
                    parts.append(coeff * h)
                    continue

            if h is None and manual is not False:
                try:
                    result = manualintegrate(g, x)
                    if result is not None and not isinstance(result, Integral):
                        if result.has(Integral):
                            # try to have other algorithms do the integrals
                            # manualintegrate can't handle
                            result = result.func(*[
                                arg.doit(manual=False) if
                                arg.has(Integral) else arg
                                for arg in result.args
                            ]).expand(multinomial=False,
                                      log=False,
                                      power_exp=False,
                                      power_base=False)
                        if not result.has(Integral):
                            parts.append(coeff * result)
                            continue
                except (ValueError, PolynomialError):
                    # can't handle some SymPy expressions
                    pass

            # if we failed maybe it was because we had
            # a product that could have been expanded,
            # so let's try an expansion of the whole
            # thing before giving up; we don't try this
            # at the outset because there are things
            # that cannot be solved unless they are
            # NOT expanded e.g., x**x*(1+log(x)). There
            # should probably be a checker somewhere in this
            # routine to look for such cases and try to do
            # collection on the expressions if they are already
            # in an expanded form
            if not h and len(args) == 1:
                f = f.expand(mul=True, deep=False)
                if f.is_Add:
                    # Note: risch will be identical on the expanded
                    # expression, but maybe it will be able to pick out parts,
                    # like x*(exp(x) + erf(x)).
                    return self._eval_integral(f, x, **eval_kwargs)

            if h is not None:
                parts.append(coeff * h)
            else:
                return None

        return Add(*parts)

    def _eval_lseries(self, x, logx):
        expr = self.as_dummy()
        symb = x
        for l in expr.limits:
            if x in l[1:]:
                symb = l[0]
                break
        for term in expr.function.lseries(symb, logx):
            yield integrate(term, *expr.limits)

    def _eval_nseries(self, x, n, logx):
        expr = self.as_dummy()
        symb = x
        for l in expr.limits:
            if x in l[1:]:
                symb = l[0]
                break
        terms, order = expr.function.nseries(
            x=symb, n=n, logx=logx).as_coeff_add(Order)
        order = [o.subs(symb, x) for o in order]
        return integrate(terms, *expr.limits) + Add(*order)*x

    def _eval_as_leading_term(self, x):
        series_gen = self.args[0].lseries(x)
        for leading_term in series_gen:
            if leading_term != 0:
                break
        return integrate(leading_term, *self.args[1:])

    def as_sum(self, n, method="midpoint"):
        """
        Approximates the definite integral by a sum.

        method ... one of: left, right, midpoint, trapezoid

        These are all basically the rectangle method [1], the only difference
        is where the function value is taken in each interval to define the
        rectangle.

        [1] http://en.wikipedia.org/wiki/Rectangle_method

        Examples
        ========

        >>> from sympy import sin, sqrt
        >>> from sympy.abc import x
        >>> from sympy.integrals import Integral
        >>> e = Integral(sin(x), (x, 3, 7))
        >>> e
        Integral(sin(x), (x, 3, 7))

        For demonstration purposes, this interval will only be split into 2
        regions, bounded by [3, 5] and [5, 7].

        The left-hand rule uses function evaluations at the left of each
        interval:

        >>> e.as_sum(2, 'left')
        2*sin(5) + 2*sin(3)

        The midpoint rule uses evaluations at the center of each interval:

        >>> e.as_sum(2, 'midpoint')
        2*sin(4) + 2*sin(6)

        The right-hand rule uses function evaluations at the right of each
        interval:

        >>> e.as_sum(2, 'right')
        2*sin(5) + 2*sin(7)

        The trapezoid rule uses function evaluations on both sides of the
        intervals. This is equivalent to taking the average of the left and
        right hand rule results:

        >>> e.as_sum(2, 'trapezoid')
        2*sin(5) + sin(3) + sin(7)
        >>> (e.as_sum(2, 'left') + e.as_sum(2, 'right'))/2 == _
        True

        All but the trapexoid method may be used when dealing with a function
        with a discontinuity. Here, the discontinuity at x = 0 can be avoided
        by using the midpoint or right-hand method:

        >>> e = Integral(1/sqrt(x), (x, 0, 1))
        >>> e.as_sum(5).n(4)
        1.730
        >>> e.as_sum(10).n(4)
        1.809
        >>> e.doit().n(4)  # the actual value is 2
        2.000

        The left- or trapezoid method will encounter the discontinuity and
        return oo:

        >>> e.as_sum(5, 'left')
        oo
        >>> e.as_sum(5, 'trapezoid')
        oo

        See Also
        ========

        Integral.doit : Perform the integration using any hints
        """

        limits = self.limits
        if len(limits) > 1:
            raise NotImplementedError(
                "Multidimensional midpoint rule not implemented yet")
        else:
            limit = limits[0]
            if len(limit) != 3:
                raise ValueError("Expecting a definite integral.")
        if n <= 0:
            raise ValueError("n must be > 0")
        if n == oo:
            raise NotImplementedError("Infinite summation not yet implemented")
        sym, lower_limit, upper_limit = limit
        dx = (upper_limit - lower_limit)/n

        if method == 'trapezoid':
            l = self.function.limit(sym, lower_limit)
            r = self.function.limit(sym, upper_limit, "-")
            result = (l + r)/2
            for i in range(1, n):
                x = lower_limit + i*dx
                result += self.function.subs(sym, x)
            return result*dx
        elif method not in ('left', 'right', 'midpoint'):
            raise NotImplementedError("Unknown method %s" % method)

        result = 0
        for i in range(n):
            if method == "midpoint":
                xi = lower_limit + i*dx + dx/2
            elif method == "left":
                xi = lower_limit + i*dx
                if i == 0:
                    result = self.function.limit(sym, lower_limit)
                    continue
            elif method == "right":
                xi = lower_limit + i*dx + dx
                if i == n:
                    result += self.function.limit(sym, upper_limit, "-")
                    continue
            result += self.function.subs(sym, xi)
        return result*dx

    def _sage_(self):
        import sage.all as sage
        f, limits = self.function._sage_(), list(self.limits)
        for limit in limits:
            if len(limit) == 1:
                x = limit[0]
                f = sage.integral(f,
                                    x._sage_(),
                                    hold=True)
            elif len(limit) == 2:
                x, b = limit
                f = sage.integral(f,
                                    x._sage_(),
                                    b._sage_(),
                                    hold=True)
            else:
                x, a, b = limit
                f = sage.integral(f,
                                  (x._sage_(),
                                    a._sage_(),
                                    b._sage_()),
                                    hold=True)
        return f


def integrate(*args, **kwargs):
    """integrate(f, var, ...)

    Compute definite or indefinite integral of one or more variables
    using Risch-Norman algorithm and table lookup. This procedure is
    able to handle elementary algebraic and transcendental functions
    and also a huge class of special functions, including Airy,
    Bessel, Whittaker and Lambert.

    var can be:

    - a symbol                   -- indefinite integration
    - a tuple (symbol, a)        -- indefinite integration with result
                                    given with `a` replacing `symbol`
    - a tuple (symbol, a, b)     -- definite integration

    Several variables can be specified, in which case the result is
    multiple integration. (If var is omitted and the integrand is
    univariate, the indefinite integral in that variable will be performed.)

    Indefinite integrals are returned without terms that are independent
    of the integration variables. (see examples)

    Definite improper integrals often entail delicate convergence
    conditions. Pass conds='piecewise', 'separate' or 'none' to have
    these returned, respectively, as a Piecewise function, as a separate
    result (i.e. result will be a tuple), or not at all (default is
    'piecewise').

    **Strategy**

    SymPy uses various approaches to definite integration. One method is to
    find an antiderivative for the integrand, and then use the fundamental
    theorem of calculus. Various functions are implemented to integrate
    polynomial, rational and trigonometric functions, and integrands
    containing DiracDelta terms.

    SymPy also implements the part of the Risch algorithm, which is a decision
    procedure for integrating elementary functions, i.e., the algorithm can
    either find an elementary antiderivative, or prove that one does not
    exist.  There is also a (very successful, albeit somewhat slow) general
    implementation of the heuristic Risch algorithm.  This algorithm will
    eventually be phased out as more of the full Risch algorithm is
    implemented. See the docstring of Integral._eval_integral() for more
    details on computing the antiderivative using algebraic methods.

    The option risch=True can be used to use only the (full) Risch algorithm.
    This is useful if you want to know if an elementary function has an
    elementary antiderivative.  If the indefinite Integral returned by this
    function is an instance of NonElementaryIntegral, that means that the
    Risch algorithm has proven that integral to be non-elementary.  Note that
    by default, additional methods (such as the Meijer G method outlined
    below) are tried on these integrals, as they may be expressible in terms
    of special functions, so if you only care about elementary answers, use
    risch=True.  Also note that an unevaluated Integral returned by this
    function is not necessarily a NonElementaryIntegral, even with risch=True,
    as it may just be an indication that the particular part of the Risch
    algorithm needed to integrate that function is not yet implemented.

    Another family of strategies comes from re-writing the integrand in
    terms of so-called Meijer G-functions. Indefinite integrals of a
    single G-function can always be computed, and the definite integral
    of a product of two G-functions can be computed from zero to
    infinity. Various strategies are implemented to rewrite integrands
    as G-functions, and use this information to compute integrals (see
    the ``meijerint`` module).

    The option manual=True can be used to use only an algorithm that tries
    to mimic integration by hand. This algorithm does not handle as many
    integrands as the other algorithms implemented but may return results in
    a more familiar form. The ``manualintegrate`` module has functions that
    return the steps used (see the module docstring for more information).

    In general, the algebraic methods work best for computing
    antiderivatives of (possibly complicated) combinations of elementary
    functions. The G-function methods work best for computing definite
    integrals from zero to infinity of moderately complicated
    combinations of special functions, or indefinite integrals of very
    simple combinations of special functions.

    The strategy employed by the integration code is as follows:

    - If computing a definite integral, and both limits are real,
      and at least one limit is +- oo, try the G-function method of
      definite integration first.

    - Try to find an antiderivative, using all available methods, ordered
      by performance (that is try fastest method first, slowest last; in
      particular polynomial integration is tried first, Meijer
      G-functions second to last, and heuristic Risch last).

    - If still not successful, try G-functions irrespective of the
      limits.

    The option meijerg=True, False, None can be used to, respectively:
    always use G-function methods and no others, never use G-function
    methods, or use all available methods (in order as described above).
    It defaults to None.

    Examples
    ========

    >>> from sympy import integrate, log, exp, oo
    >>> from sympy.abc import a, x, y

    >>> integrate(x*y, x)
    x**2*y/2

    >>> integrate(log(x), x)
    x*log(x) - x

    >>> integrate(log(x), (x, 1, a))
    a*log(a) - a + 1

    >>> integrate(x)
    x**2/2

    Terms that are independent of x are dropped by indefinite integration:

    >>> from sympy import sqrt
    >>> integrate(sqrt(1 + x), (x, 0, x))
    2*(x + 1)**(3/2)/3 - 2/3
    >>> integrate(sqrt(1 + x), x)
    2*(x + 1)**(3/2)/3

    >>> integrate(x*y)
    Traceback (most recent call last):
    ...
    ValueError: specify integration variables to integrate x*y

    Note that ``integrate(x)`` syntax is meant only for convenience
    in interactive sessions and should be avoided in library code.

    >>> integrate(x**a*exp(-x), (x, 0, oo)) # same as conds='piecewise'
    Piecewise((gamma(a + 1), -re(a) < 1),
        (Integral(x**a*exp(-x), (x, 0, oo)), True))

    >>> integrate(x**a*exp(-x), (x, 0, oo), conds='none')
    gamma(a + 1)

    >>> integrate(x**a*exp(-x), (x, 0, oo), conds='separate')
    (gamma(a + 1), -re(a) < 1)

    See Also
    ========

    Integral, Integral.doit

    """
    meijerg = kwargs.pop('meijerg', None)
    conds = kwargs.pop('conds', 'piecewise')
    risch = kwargs.pop('risch', None)
    manual = kwargs.pop('manual', None)
    integral = Integral(*args, **kwargs)

    if isinstance(integral, Integral):
        return integral.doit(deep=False, meijerg=meijerg, conds=conds,
                             risch=risch, manual=manual)
    else:
        return integral


def line_integrate(field, curve, vars):
    """line_integrate(field, Curve, variables)

    Compute the line integral.

    Examples
    ========

    >>> from sympy import Curve, line_integrate, E, ln
    >>> from sympy.abc import x, y, t
    >>> C = Curve([E**t + 1, E**t - 1], (t, 0, ln(2)))
    >>> line_integrate(x + y, C, [x, y])
    3*sqrt(2)

    See Also
    ========

    integrate, Integral
    """
    from sympy.geometry import Curve
    F = sympify(field)
    if not F:
        raise ValueError(
            "Expecting function specifying field as first argument.")
    if not isinstance(curve, Curve):
        raise ValueError("Expecting Curve entity as second argument.")
    if not is_sequence(vars):
        raise ValueError("Expecting ordered iterable for variables.")
    if len(curve.functions) != len(vars):
        raise ValueError("Field variable size does not match curve dimension.")

    if curve.parameter in vars:
        raise ValueError("Curve parameter clashes with field parameters.")

    # Calculate derivatives for line parameter functions
    # F(r) -> F(r(t)) and finally F(r(t)*r'(t))
    Ft = F
    dldt = 0
    for i, var in enumerate(vars):
        _f = curve.functions[i]
        _dn = diff(_f, curve.parameter)
        # ...arc length
        dldt = dldt + (_dn * _dn)
        Ft = Ft.subs(var, _f)
    Ft = Ft * sqrt(dldt)

    integral = Integral(Ft, curve.limits).doit(deep=False)
    return integral<|MERGE_RESOLUTION|>--- conflicted
+++ resolved
@@ -19,11 +19,7 @@
 from sympy.matrices import MatrixBase
 from sympy.utilities.misc import filldedent
 from sympy.polys import Poly, PolynomialError
-<<<<<<< HEAD
 from sympy.functions import Piecewise, sqrt, sign, piecewise_fold, tan, cot, atan
-=======
-from sympy.functions import Piecewise, sqrt, sign, piecewise_fold
->>>>>>> 726e3ddf
 from sympy.functions.elementary.exponential import log
 from sympy.functions.elementary.integers import floor
 from sympy.series import limit
